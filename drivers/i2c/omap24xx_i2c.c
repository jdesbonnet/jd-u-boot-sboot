--- conflicted
+++ resolved
@@ -17,7 +17,6 @@
  * Rewritten to fit into the current U-Boot framework
  *
  * Adapted for OMAP2420 I2C, r-woodruff2@ti.com
- * Multi-byte and Raw read, teddy@prosauce.org
  *
  * Copyright (c) 2013 Lubomir Popov <lpopov@mm-sol.com>, MM Solutions
  * New i2c_read, i2c_write and i2c_probe functions, tested on OMAP4
@@ -244,110 +243,6 @@
 	udelay(1000);
 	flush_fifo(adap);
 	writew(0xFFFF, &i2c_base->stat);
-<<<<<<< HEAD
-	writew(0, &i2c_base->cnt);
-
-	if (gd->flags & GD_FLG_RELOC)
-		bus_initialized[current_bus] = 1;
-}
-
-static int i2c_read_byte(u8 devaddr, u16 regoffset, u8 alen, u16 len, u8 *value)
-{
-	int i2c_error = 0;
-	u16 status;
-	int i = 2 - alen;
-	u8 tmpbuf[2] = {(regoffset) >> 8, regoffset & 0xff};
-	u16 w;
-
-	/* wait until bus not busy */
-	if (wait_for_bb())
-		return 1;
-
-	if (alen > 0) {
-
-		/* one byte only */
-		writew(alen, &i2c_base->cnt);
-		/* set slave address */
-		writew(devaddr, &i2c_base->sa);
-		/* no stop bit needed here */
-		writew(I2C_CON_EN | I2C_CON_MST | I2C_CON_STT | I2C_CON_TRX, &i2c_base->con);
-
-		memset(tmpbuf + 2, 0, 62); /*oddness*/
-		/* send register offset */
-		while (1) {
-			status = wait_for_pin();
-
-			if (status == 0 || (status & I2C_STAT_NACK)) {
-				i2c_error = 1;
-				goto read_exit;
-			}
-
-			if (status & I2C_STAT_XRDY) {
-				w = tmpbuf[i++];
-	#if !(defined(CONFIG_OMAP243X) || defined(CONFIG_OMAP34XX) || \
-		defined(CONFIG_OMAP44XX) || defined(CONFIG_AM33XX))
-				w |= tmpbuf[i++] << 8;
-	#endif
-				writew(w, &i2c_base->data);
-				writew(I2C_STAT_XRDY, &i2c_base->stat);
-			}
-
-			if (status & I2C_STAT_ARDY) {
-				writew(I2C_STAT_ARDY, &i2c_base->stat);
-				break;
-			}
-		}
-	}
-
-	/* set slave address */
-	writew(devaddr, &i2c_base->sa);
-	/* read len byte(s) from slave */
-	writew(len, &i2c_base->cnt);
-	/* need stop bit here */
-	flush_fifo();
-	writew(I2C_CON_EN | I2C_CON_MST | I2C_CON_STT | I2C_CON_STP,
-		&i2c_base->con);
-
-	/* receive data */
-	while (1) {
-		status = wait_for_pin();
-		if (status & I2C_STAT_AL) {
-			i2c_error = 1;
-			goto read_exit;
-		}
-		if (status == 0 || (status & I2C_STAT_NACK)) {
-			i2c_error = 1;
-			goto read_exit;
-		}
-		if (status & I2C_STAT_RRDY) {
-#if defined(CONFIG_OMAP243X) || defined(CONFIG_OMAP34XX) || \
-	defined(CONFIG_OMAP44XX) || defined(CONFIG_AM33XX) || \
-	defined(CONFIG_OMAP54XX)
-			*value = readb(&i2c_base->data);
-			++value; /* instead of reading buff size reg, just inc by 1 */
-#else
-			*value = readw(&i2c_base->data);
-#endif
-			writew(I2C_STAT_RRDY, &i2c_base->stat);
-		}
-		if (status & I2C_STAT_ARDY) {
-			writew(I2C_STAT_ARDY, &i2c_base->stat);
-			break;
-		}
-	}
-
-read_exit:
-	flush_fifo();
-	writew(0xFFFF, &i2c_base->stat);
-	writew(0, &i2c_base->cnt);
-	return i2c_error;
-}
-
-
-
-static void flush_fifo(void)
-{	u16 stat;
-=======
 
 	/* Handle possible failed I2C state */
 	if (wait_for_bb(adap))
@@ -362,7 +257,6 @@
 {
 	struct i2c *i2c_base = omap24_get_base(adap);
 	u16 stat;
->>>>>>> a4fb5df2
 
 	/*
 	 * note: if you try and read data when its not there or ready
@@ -450,8 +344,6 @@
 static int omap24_i2c_read(struct i2c_adapter *adap, uchar chip, uint addr,
 			   int alen, uchar *buffer, int len)
 {
-<<<<<<< HEAD
-=======
 	struct i2c *i2c_base = omap24_get_base(adap);
 	int i2c_error = 0;
 	u16 status;
@@ -469,7 +361,6 @@
 		return 1;
 	}
 
->>>>>>> a4fb5df2
 	if (alen > 2) {
 		printf("I2C read: addr len %d not supported\n", alen);
 		return 1;
@@ -480,11 +371,6 @@
 		return 1;
 	}
 
-<<<<<<< HEAD
-	if (i2c_read_byte(chip, addr, alen, len, buffer)) {
-		i2c_init(CONFIG_SYS_I2C_SPEED, CONFIG_SYS_I2C_SLAVE);
-		return 1;
-=======
 	/* Wait until bus not busy */
 	if (wait_for_bb(adap))
 		return 1;
@@ -535,7 +421,6 @@
 				break;
 			}
 		}
->>>>>>> a4fb5df2
 	}
 	/* Set slave address */
 	writew(chip, &i2c_base->sa);
@@ -626,13 +511,6 @@
 	writew(chip, &i2c_base->sa);
 	/* Stop bit needed here */
 	writew(I2C_CON_EN | I2C_CON_MST | I2C_CON_STT | I2C_CON_TRX |
-<<<<<<< HEAD
-		I2C_CON_STP, &i2c_base->con);
-
-	/* Send address and data */
-	for (i = -alen; i < len; i++) {
-		status = wait_for_pin();
-=======
 	       I2C_CON_STP, &i2c_base->con);
 
 	while (alen) {
@@ -645,7 +523,6 @@
 			       adap->hwadapnr, status);
 			goto wr_exit;
 		}
->>>>>>> a4fb5df2
 		if (status == 0 || (status & I2C_STAT_NACK)) {
 			i2c_error = 1;
 			printf("i2c_write: error waiting for addr ACK (status=0x%x)\n",
@@ -692,17 +569,8 @@
 	if (timeout <= 0)
 		printf("i2c_write: timed out writig last byte!\n");
 
-<<<<<<< HEAD
-	status = wait_for_pin();
-    writew(I2C_CON_EN, &i2c_base->con);
-
-write_exit:
-	flush_fifo();
-	writew(0, &i2c_base->cnt);
-=======
 wr_exit:
 	flush_fifo(adap);
->>>>>>> a4fb5df2
 	writew(0xFFFF, &i2c_base->stat);
 	return i2c_error;
 }
