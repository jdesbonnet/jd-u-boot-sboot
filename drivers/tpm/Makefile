--- conflicted
+++ resolved
@@ -2,47 +2,6 @@
 #
 # SPDX-License-Identifier:	GPL-2.0+
 #
-<<<<<<< HEAD
-# This program is free software; you can redistribute it and/or
-# modify it under the terms of the GNU General Public License as
-# published by the Free Software Foundation; either version 2 of
-# the License, or (at your option) any later version.
-#
-# This program is distributed in the hope that it will be useful,
-# but WITHOUT ANY WARRANTY; without even the implied warranty of
-# MERCHANTABILITY or FITNESS FOR A PARTICULAR PURPOSE.  See the
-# GNU General Public License for more details.
-#
-# You should have received a copy of the GNU General Public License
-# along with this program; if not, write to the Free Software
-# Foundation, Inc., 59 Temple Place, Suite 330, Boston,
-# MA 02111-1307 USA
-#
-
-include $(TOPDIR)/config.mk
-
-LIB := $(obj)libtpm.o
-
-COBJS-$(CONFIG_TPM_I2C_ATMEL) = tis_i2c.o tpm.o tpm_i2c_atmel.o
-COBJS-$(CONFIG_GENERIC_LPC_TPM) = tpm_lpc_generic.o
-COBJS-$(CONFIG_INFINEON_TPM_I2C) = tis_i2c.o tpm.o tpm_i2c_infineon.o
-
-COBJS	:= $(COBJS-y)
-SRCS	:= $(COBJS:.o=.c)
-OBJS	:= $(addprefix $(obj),$(COBJS))
-
-all:	$(LIB)
-
-$(LIB): $(obj).depend $(OBJS)
-	$(call cmd_link_o_target, $(OBJS))
-
-#########################################################################
-
-include $(SRCTREE)/rules.mk
-
-sinclude $(obj).depend
-=======
->>>>>>> a4fb5df2
 
 # TODO: Merge tpm_tis_lpc.c with tpm.c
 obj-$(CONFIG_TPM_ATMEL_TWI) += tpm_atmel_twi.o
