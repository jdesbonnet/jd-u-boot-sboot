/*
 * (C) Copyright 2000-2009
 * Wolfgang Denk, DENX Software Engineering, wd@denx.de.
 *
 * SPDX-License-Identifier:	GPL-2.0+
 */

/*
 * Boot support
 */
#include <common.h>
#include <bootm.h>
#include <command.h>
#include <environment.h>
#include <errno.h>
#include <image.h>
#include <lmb.h>
#include <malloc.h>
#include <nand.h>
#include <asm/byteorder.h>
#include <linux/compiler.h>
#include <linux/ctype.h>
#include <linux/err.h>
#include <u-boot/zlib.h>

#ifdef CONFIG_SBOOT
#include <sboot.h>
#endif

DECLARE_GLOBAL_DATA_PTR;

#if defined(CONFIG_CMD_IMI)
static int image_info(unsigned long addr);
#endif

#if defined(CONFIG_CMD_IMLS)
#include <flash.h>
#include <mtd/cfi_flash.h>
extern flash_info_t flash_info[]; /* info for FLASH chips */
#endif

#if defined(CONFIG_CMD_IMLS) || defined(CONFIG_CMD_IMLS_NAND)
static int do_imls(cmd_tbl_t *cmdtp, int flag, int argc, char * const argv[]);
#endif

bootm_headers_t images;		/* pointers to os/initrd/fdt images */

<<<<<<< HEAD
/* Allow for arch specific config before we boot */
static void __arch_preboot_os(void)
{
	/* please define platform specific arch_preboot_os() */
}
void arch_preboot_os(void) __attribute__((weak, alias("__arch_preboot_os")));

#define IH_INITRD_ARCH IH_ARCH_DEFAULT

#ifdef CONFIG_LMB
static void boot_start_lmb(bootm_headers_t *images)
{
	ulong		mem_start;
	phys_size_t	mem_size;

	lmb_init(&images->lmb);

	mem_start = getenv_bootm_low();
	mem_size = getenv_bootm_size();

	lmb_add(&images->lmb, (phys_addr_t)mem_start, mem_size);

	arch_lmb_reserve(&images->lmb);
	board_lmb_reserve(&images->lmb);
}
#else
#define lmb_reserve(lmb, base, size)
static inline void boot_start_lmb(bootm_headers_t *images) { }
#endif

#ifdef CONFIG_SBOOT
void bootm_sboot(void)
{
	printf("Sboot measuring ... ");

	/* Measure loaded images (kernel, ramdisk, fdt) */
	sboot_extend_os(images.os.image_start, images.os.image_len);
	sboot_extend_os(images.rd_start, images.rd_end - images.rd_start);
	sboot_extend_os(images.initrd_start, images.initrd_end - images.initrd_start);
	sboot_extend_os(images.cmdline_start, images.cmdline_end - images.initrd_start);
#ifdef CONFIG_OF_LIBFDT
	sboot_extend_os(images.ft_addr, images.ft_len);
#endif

	/* If the SBOOT seal command was issued, bootm should now seal state. */
	if (getenv("sbootseal") != NULL) {
		sboot_seal_os();
	}

	/* Verify (default=enable) sealed blob. */
	if (sboot_check_os() != SBOOT_SUCCESS) {
		/* If CONFIG_SBOOT_ENFORCE is enabled the system is already hung. */
		puts("Failed\n");
	} else {
		puts("OK\n");
	}

	sboot_finish();
}
#endif

static int bootm_start(cmd_tbl_t *cmdtp, int flag, int argc, char * const argv[])
{
	void		*os_hdr;
	int		ret;

	memset((void *)&images, 0, sizeof(images));
	images.verify = getenv_yesno("verify");

	boot_start_lmb(&images);

	bootstage_mark_name(BOOTSTAGE_ID_BOOTM_START, "bootm_start");

	/* get kernel image header, start address and length */
	os_hdr = boot_get_kernel(cmdtp, flag, argc, argv,
			&images, &images.os.image_start, &images.os.image_len);
	if (images.os.image_len == 0) {
		puts("ERROR: can't get kernel image!\n");
		return 1;
	}

	/* get image parameters */
	switch (genimg_get_format(os_hdr)) {
	case IMAGE_FORMAT_LEGACY:
		images.os.type = image_get_type(os_hdr);
		images.os.comp = image_get_comp(os_hdr);
		images.os.os = image_get_os(os_hdr);

		images.os.end = image_get_image_end(os_hdr);
		images.os.load = image_get_load(os_hdr);
		break;
#if defined(CONFIG_FIT)
	case IMAGE_FORMAT_FIT:
		if (fit_image_get_type(images.fit_hdr_os,
					images.fit_noffset_os, &images.os.type)) {
			puts("Can't get image type!\n");
			bootstage_error(BOOTSTAGE_ID_FIT_TYPE);
			return 1;
		}

		if (fit_image_get_comp(images.fit_hdr_os,
					images.fit_noffset_os, &images.os.comp)) {
			puts("Can't get image compression!\n");
			bootstage_error(BOOTSTAGE_ID_FIT_COMPRESSION);
			return 1;
		}

		if (fit_image_get_os(images.fit_hdr_os,
					images.fit_noffset_os, &images.os.os)) {
			puts("Can't get image OS!\n");
			bootstage_error(BOOTSTAGE_ID_FIT_OS);
			return 1;
		}

		images.os.end = fit_get_end(images.fit_hdr_os);

		if (fit_image_get_load(images.fit_hdr_os, images.fit_noffset_os,
					&images.os.load)) {
			puts("Can't get image load address!\n");
			bootstage_error(BOOTSTAGE_ID_FIT_LOADADDR);
			return 1;
		}
		break;
#endif
	default:
		puts("ERROR: unknown image format type!\n");
		return 1;
	}

	/* find kernel entry point */
	if (images.legacy_hdr_valid) {
		images.ep = image_get_ep(&images.legacy_hdr_os_copy);
#if defined(CONFIG_FIT)
	} else if (images.fit_uname_os) {
		ret = fit_image_get_entry(images.fit_hdr_os,
				images.fit_noffset_os, &images.ep);
		if (ret) {
			puts("Can't get entry point property!\n");
			return 1;
		}
#endif
	} else {
		puts("Could not find kernel entry point!\n");
		return 1;
	}

	if (images.os.type == IH_TYPE_KERNEL_NOLOAD) {
		images.os.load = images.os.image_start;
		images.ep += images.os.load;
	}

	if (((images.os.type == IH_TYPE_KERNEL) ||
	     (images.os.type == IH_TYPE_KERNEL_NOLOAD) ||
	     (images.os.type == IH_TYPE_MULTI)) &&
	    (images.os.os == IH_OS_LINUX)) {
		/* find ramdisk */
		ret = boot_get_ramdisk(argc, argv, &images, IH_INITRD_ARCH,
				&images.rd_start, &images.rd_end);
		if (ret) {
			puts("Ramdisk image is corrupt or invalid\n");
			return 1;
		}

#if defined(CONFIG_OF_LIBFDT)
		/* find flattened device tree */
		ret = boot_get_fdt(flag, argc, argv, &images,
				   &images.ft_addr, &images.ft_len);
		if (ret) {
			puts("Could not find a valid device tree\n");
			return 1;
		}

		set_working_fdt_addr(images.ft_addr);
#endif
	}

	images.os.start = (ulong)os_hdr;
	images.state = BOOTM_STATE_START;

	return 0;
}

#define BOOTM_ERR_RESET		-1
#define BOOTM_ERR_OVERLAP	-2
#define BOOTM_ERR_UNIMPLEMENTED	-3
static int bootm_load_os(image_info_t os, ulong *load_end, int boot_progress)
{
	uint8_t comp = os.comp;
	ulong load = os.load;
	ulong blob_start = os.start;
	ulong blob_end = os.end;
	ulong image_start = os.image_start;
	ulong image_len = os.image_len;
	__maybe_unused uint unc_len = CONFIG_SYS_BOOTM_LEN;
	int no_overlap = 0;
#if defined(CONFIG_LZMA) || defined(CONFIG_LZO)
	int ret;
#endif /* defined(CONFIG_LZMA) || defined(CONFIG_LZO) */

	const char *type_name = genimg_get_type_name(os.type);

	switch (comp) {
	case IH_COMP_NONE:
		if (load == blob_start || load == image_start) {
			printf("   XIP %s ... ", type_name);
			no_overlap = 1;
		} else {
			printf("   Loading %s ... ", type_name);
			memmove_wd((void *)load, (void *)image_start,
					image_len, CHUNKSZ);
		}
		*load_end = load + image_len;
		puts("OK\n");
		break;
#ifdef CONFIG_GZIP
	case IH_COMP_GZIP:
		printf("   Uncompressing %s ... ", type_name);
		if (gunzip((void *)load, unc_len,
				(uchar *)image_start, &image_len) != 0) {
			puts("GUNZIP: uncompress, out-of-mem or overwrite "
				"error - must RESET board to recover\n");
			if (boot_progress)
				bootstage_error(BOOTSTAGE_ID_DECOMP_IMAGE);
			return BOOTM_ERR_RESET;
		}

		*load_end = load + image_len;
		break;
#endif /* CONFIG_GZIP */
#ifdef CONFIG_BZIP2
	case IH_COMP_BZIP2:
		printf("   Uncompressing %s ... ", type_name);
		/*
		 * If we've got less than 4 MB of malloc() space,
		 * use slower decompression algorithm which requires
		 * at most 2300 KB of memory.
		 */
		int i = BZ2_bzBuffToBuffDecompress((char *)load,
					&unc_len, (char *)image_start, image_len,
					CONFIG_SYS_MALLOC_LEN < (4096 * 1024), 0);
		if (i != BZ_OK) {
			printf("BUNZIP2: uncompress or overwrite error %d "
				"- must RESET board to recover\n", i);
			if (boot_progress)
				bootstage_error(BOOTSTAGE_ID_DECOMP_IMAGE);
			return BOOTM_ERR_RESET;
		}

		*load_end = load + unc_len;
		break;
#endif /* CONFIG_BZIP2 */
#ifdef CONFIG_LZMA
	case IH_COMP_LZMA: {
		SizeT lzma_len = unc_len;
		printf("   Uncompressing %s ... ", type_name);

		ret = lzmaBuffToBuffDecompress(
			(unsigned char *)load, &lzma_len,
			(unsigned char *)image_start, image_len);
		unc_len = lzma_len;
		if (ret != SZ_OK) {
			printf("LZMA: uncompress or overwrite error %d "
				"- must RESET board to recover\n", ret);
			bootstage_error(BOOTSTAGE_ID_DECOMP_IMAGE);
			return BOOTM_ERR_RESET;
		}
		*load_end = load + unc_len;
		break;
	}
#endif /* CONFIG_LZMA */
#ifdef CONFIG_LZO
	case IH_COMP_LZO:
		printf("   Uncompressing %s ... ", type_name);

		ret = lzop_decompress((const unsigned char *)image_start,
					  image_len, (unsigned char *)load,
					  &unc_len);
		if (ret != LZO_E_OK) {
			printf("LZO: uncompress or overwrite error %d "
			      "- must RESET board to recover\n", ret);
			if (boot_progress)
				bootstage_error(BOOTSTAGE_ID_DECOMP_IMAGE);
			return BOOTM_ERR_RESET;
		}

		*load_end = load + unc_len;
		break;
#endif /* CONFIG_LZO */
	default:
		printf("Unimplemented compression type %d\n", comp);
		return BOOTM_ERR_UNIMPLEMENTED;
	}

	flush_cache(load, (*load_end - load) * sizeof(ulong));

	puts("OK\n");
	debug("   kernel loaded at 0x%08lx, end = 0x%08lx\n", load, *load_end);
	bootstage_mark(BOOTSTAGE_ID_KERNEL_LOADED);

	if (!no_overlap && (load < blob_end) && (*load_end > blob_start)) {
		debug("images.os.start = 0x%lX, images.os.end = 0x%lx\n",
			blob_start, blob_end);
		debug("images.os.load = 0x%lx, load_end = 0x%lx\n", load,
			*load_end);

		return BOOTM_ERR_OVERLAP;
	}

	return 0;
}

static int bootm_start_standalone(ulong iflag, int argc, char * const argv[])
{
	char  *s;
	int   (*appl)(int, char * const []);

	/* Don't start if "autostart" is set to "no" */
	if (((s = getenv("autostart")) != NULL) && (strcmp(s, "no") == 0)) {
		char buf[32];
		sprintf(buf, "%lX", images.os.image_len);
		setenv("filesize", buf);
		return 0;
	}
	appl = (int (*)(int, char * const []))(ulong)ntohl(images.ep);
	(*appl)(argc-1, &argv[1]);
	return 0;
}

=======
>>>>>>> a4fb5df2
/* we overload the cmd field with our state machine info instead of a
 * function pointer */
static cmd_tbl_t cmd_bootm_sub[] = {
	U_BOOT_CMD_MKENT(start, 0, 1, (void *)BOOTM_STATE_START, "", ""),
	U_BOOT_CMD_MKENT(loados, 0, 1, (void *)BOOTM_STATE_LOADOS, "", ""),
#ifdef CONFIG_SYS_BOOT_RAMDISK_HIGH
	U_BOOT_CMD_MKENT(ramdisk, 0, 1, (void *)BOOTM_STATE_RAMDISK, "", ""),
#endif
#ifdef CONFIG_OF_LIBFDT
	U_BOOT_CMD_MKENT(fdt, 0, 1, (void *)BOOTM_STATE_FDT, "", ""),
#endif
	U_BOOT_CMD_MKENT(cmdline, 0, 1, (void *)BOOTM_STATE_OS_CMDLINE, "", ""),
	U_BOOT_CMD_MKENT(bdt, 0, 1, (void *)BOOTM_STATE_OS_BD_T, "", ""),
	U_BOOT_CMD_MKENT(prep, 0, 1, (void *)BOOTM_STATE_OS_PREP, "", ""),
	U_BOOT_CMD_MKENT(fake, 0, 1, (void *)BOOTM_STATE_OS_FAKE_GO, "", ""),
	U_BOOT_CMD_MKENT(go, 0, 1, (void *)BOOTM_STATE_OS_GO, "", ""),
};

static int do_bootm_subcommand(cmd_tbl_t *cmdtp, int flag, int argc,
			char * const argv[])
{
	int ret = 0;
	long state;
	cmd_tbl_t *c;

	c = find_cmd_tbl(argv[0], &cmd_bootm_sub[0], ARRAY_SIZE(cmd_bootm_sub));
	argc--; argv++;

	if (c) {
		state = (long)c->cmd;
		if (state == BOOTM_STATE_START)
			state |= BOOTM_STATE_FINDOS | BOOTM_STATE_FINDOTHER;
	} else {
		/* Unrecognized command */
		return CMD_RET_USAGE;
	}

	if (state != BOOTM_STATE_START && images.state >= state) {
		printf("Trying to execute a command out of order\n");
		return CMD_RET_USAGE;
	}

<<<<<<< HEAD
	images.state |= state;
	boot_fn = boot_os[images.os.os];

	switch (state) {
		ulong load_end;
		case BOOTM_STATE_START:
			/* should never occur */
			break;
		case BOOTM_STATE_LOADOS:
			ret = bootm_load_os(images.os, &load_end, 0);
			if (ret)
				return ret;

			lmb_reserve(&images.lmb, images.os.load,
					(load_end - images.os.load));
			break;
#ifdef CONFIG_SYS_BOOT_RAMDISK_HIGH
		case BOOTM_STATE_RAMDISK:
		{
			ulong rd_len = images.rd_end - images.rd_start;
			char str[17];

			ret = boot_ramdisk_high(&images.lmb, images.rd_start,
				rd_len, &images.initrd_start, &images.initrd_end);
			if (ret)
				return ret;

			sprintf(str, "%lx", images.initrd_start);
			setenv("initrd_start", str);
			sprintf(str, "%lx", images.initrd_end);
			setenv("initrd_end", str);
		}
			break;
#endif
#if defined(CONFIG_OF_LIBFDT) && defined(CONFIG_LMB)
		case BOOTM_STATE_FDT:
		{
			boot_fdt_add_mem_rsv_regions(&images.lmb,
						     images.ft_addr);
			ret = boot_relocate_fdt(&images.lmb,
				&images.ft_addr, &images.ft_len);
			break;
		}
#endif
		case BOOTM_STATE_OS_CMDLINE:
			ret = boot_fn(BOOTM_STATE_OS_CMDLINE, argc, argv, &images);
			if (ret)
				printf("cmdline subcommand not supported\n");
			break;
		case BOOTM_STATE_OS_BD_T:
			ret = boot_fn(BOOTM_STATE_OS_BD_T, argc, argv, &images);
			if (ret)
				printf("bdt subcommand not supported\n");
			break;
		case BOOTM_STATE_OS_PREP:
			ret = boot_fn(BOOTM_STATE_OS_PREP, argc, argv, &images);
			if (ret)
				printf("prep subcommand not supported\n");
			break;
		case BOOTM_STATE_OS_GO:
			disable_interrupts();
#ifdef CONFIG_NETCONSOLE
			/*
			 * Stop the ethernet stack if NetConsole could have
			 * left it up
			 */
			eth_halt();
#endif
#ifdef CONFIG_SBOOT
			bootm_sboot();
#endif
			arch_preboot_os();
			boot_fn(BOOTM_STATE_OS_GO, argc, argv, &images);
			break;
	}
=======
	ret = do_bootm_states(cmdtp, flag, argc, argv, state, &images, 0);
>>>>>>> a4fb5df2

	return ret;
}

/*******************************************************************/
/* bootm - boot application image from image in memory */
/*******************************************************************/

int do_bootm(cmd_tbl_t *cmdtp, int flag, int argc, char * const argv[])
{
#ifdef CONFIG_NEEDS_MANUAL_RELOC
	static int relocated = 0;

	if (!relocated) {
		int i;

		/* relocate names of sub-command table */
		for (i = 0; i < ARRAY_SIZE(cmd_bootm_sub); i++)
			cmd_bootm_sub[i].name += gd->reloc_off;

		relocated = 1;
	}
#endif

	/* determine if we have a sub command */
	argc--; argv++;
	if (argc > 0) {
		char *endp;

		simple_strtoul(argv[0], &endp, 16);
		/* endp pointing to NULL means that argv[0] was just a
		 * valid number, pass it along to the normal bootm processing
		 *
		 * If endp is ':' or '#' assume a FIT identifier so pass
		 * along for normal processing.
		 *
		 * Right now we assume the first arg should never be '-'
		 */
		if ((*endp != 0) && (*endp != ':') && (*endp != '#'))
			return do_bootm_subcommand(cmdtp, flag, argc, argv);
	}

<<<<<<< HEAD
	if (bootm_start(cmdtp, flag, argc, argv))
		return 1;

	/*
	 * We have reached the point of no return: we are going to
	 * overwrite all exception vector code, so we cannot easily
	 * recover from any failures any more...
	 */
	iflag = disable_interrupts();

#ifdef CONFIG_NETCONSOLE
	/* Stop the ethernet stack if NetConsole could have left it up */
	eth_halt();
#endif

#if defined(CONFIG_CMD_USB)
	/*
	 * turn off USB to prevent the host controller from writing to the
	 * SDRAM while Linux is booting. This could happen (at least for OHCI
	 * controller), because the HCCA (Host Controller Communication Area)
	 * lies within the SDRAM and the host controller writes continously to
	 * this area (as busmaster!). The HccaFrameNumber is for example
	 * updated every 1 ms within the HCCA structure in SDRAM! For more
	 * details see the OpenHCI specification.
	 */
	usb_stop();
#endif

#ifdef CONFIG_SBOOT
	bootm_sboot();
#endif

	ret = bootm_load_os(images.os, &load_end, 1);

	if (ret < 0) {
		if (ret == BOOTM_ERR_RESET)
			do_reset(cmdtp, flag, argc, argv);
		if (ret == BOOTM_ERR_OVERLAP) {
			if (images.legacy_hdr_valid) {
				image_header_t *hdr;
				hdr = &images.legacy_hdr_os_copy;
				if (image_get_type(hdr) == IH_TYPE_MULTI)
					puts("WARNING: legacy format multi "
						"component image "
						"overwritten\n");
			} else {
				puts("ERROR: new format image overwritten - "
					"must RESET the board to recover\n");
				bootstage_error(BOOTSTAGE_ID_OVERWRITTEN);
				do_reset(cmdtp, flag, argc, argv);
			}
		}
		if (ret == BOOTM_ERR_UNIMPLEMENTED) {
			if (iflag)
				enable_interrupts();
			bootstage_error(BOOTSTAGE_ID_DECOMP_UNIMPL);
			return 1;
		}
	}

	lmb_reserve(&images.lmb, images.os.load, (load_end - images.os.load));

	if (images.os.type == IH_TYPE_STANDALONE) {
		if (iflag)
			enable_interrupts();
		/* This may return when 'autostart' is 'no' */
		bootm_start_standalone(iflag, argc, argv);
		return 0;
	}

	bootstage_mark(BOOTSTAGE_ID_CHECK_BOOT_OS);

#ifdef CONFIG_SILENT_CONSOLE
	if (images.os.os == IH_OS_LINUX)
		fixup_silent_linux();
#endif

	boot_fn = boot_os[images.os.os];

	if (boot_fn == NULL) {
		if (iflag)
			enable_interrupts();
		printf("ERROR: booting os '%s' (%d) is not supported\n",
			genimg_get_os_name(images.os.os), images.os.os);
		bootstage_error(BOOTSTAGE_ID_CHECK_BOOT_OS);
		return 1;
	}

	arch_preboot_os();

	boot_fn(0, argc, argv, &images);

	bootstage_error(BOOTSTAGE_ID_BOOT_OS_RETURNED);
#ifdef DEBUG
	puts("\n## Control returned to monitor - resetting...\n");
=======
	return do_bootm_states(cmdtp, flag, argc, argv, BOOTM_STATE_START |
		BOOTM_STATE_FINDOS | BOOTM_STATE_FINDOTHER |
		BOOTM_STATE_LOADOS |
#if defined(CONFIG_PPC) || defined(CONFIG_MIPS)
		BOOTM_STATE_OS_CMDLINE |
>>>>>>> a4fb5df2
#endif
		BOOTM_STATE_OS_PREP | BOOTM_STATE_OS_FAKE_GO |
		BOOTM_STATE_OS_GO, &images, 1);
}

int bootm_maybe_autostart(cmd_tbl_t *cmdtp, const char *cmd)
{
	const char *ep = getenv("autostart");

	if (ep && !strcmp(ep, "yes")) {
		char *local_args[2];
		local_args[0] = (char *)cmd;
		local_args[1] = NULL;
		printf("Automatic boot of image at addr 0x%08lX ...\n", load_addr);
		return do_bootm(cmdtp, 0, 1, local_args);
	}

	return 0;
}

#ifdef CONFIG_SYS_LONGHELP
static char bootm_help_text[] =
	"[addr [arg ...]]\n    - boot application image stored in memory\n"
	"\tpassing arguments 'arg ...'; when booting a Linux kernel,\n"
	"\t'arg' can be the address of an initrd image\n"
#if defined(CONFIG_OF_LIBFDT)
	"\tWhen booting a Linux kernel which requires a flat device-tree\n"
	"\ta third argument is required which is the address of the\n"
	"\tdevice-tree blob. To boot that kernel without an initrd image,\n"
	"\tuse a '-' for the second argument. If you do not pass a third\n"
	"\ta bd_info struct will be passed instead\n"
#endif
#if defined(CONFIG_FIT)
	"\t\nFor the new multi component uImage format (FIT) addresses\n"
	"\tmust be extened to include component or configuration unit name:\n"
	"\taddr:<subimg_uname> - direct component image specification\n"
	"\taddr#<conf_uname>   - configuration specification\n"
	"\tUse iminfo command to get the list of existing component\n"
	"\timages and configurations.\n"
#endif
	"\nSub-commands to do part of the bootm sequence.  The sub-commands "
	"must be\n"
	"issued in the order below (it's ok to not issue all sub-commands):\n"
	"\tstart [addr [arg ...]]\n"
	"\tloados  - load OS image\n"
#if defined(CONFIG_SYS_BOOT_RAMDISK_HIGH)
	"\tramdisk - relocate initrd, set env initrd_start/initrd_end\n"
#endif
#if defined(CONFIG_OF_LIBFDT)
	"\tfdt     - relocate flat device tree\n"
#endif
	"\tcmdline - OS specific command line processing/setup\n"
	"\tbdt     - OS specific bd_t processing\n"
	"\tprep    - OS specific prep before relocation or go\n"
#if defined(CONFIG_TRACE)
	"\tfake    - OS specific fake start without go\n"
#endif
	"\tgo      - start OS";
#endif

U_BOOT_CMD(
	bootm,	CONFIG_SYS_MAXARGS,	1,	do_bootm,
	"boot application image from memory", bootm_help_text
);

/*******************************************************************/
/* bootd - boot default image */
/*******************************************************************/
#if defined(CONFIG_CMD_BOOTD)
int do_bootd(cmd_tbl_t *cmdtp, int flag, int argc, char * const argv[])
{
	return run_command(getenv("bootcmd"), flag);
}

U_BOOT_CMD(
	boot,	1,	1,	do_bootd,
	"boot default, i.e., run 'bootcmd'",
	""
);

/* keep old command name "bootd" for backward compatibility */
U_BOOT_CMD(
	bootd, 1,	1,	do_bootd,
	"boot default, i.e., run 'bootcmd'",
	""
);

#endif


/*******************************************************************/
/* iminfo - print header info for a requested image */
/*******************************************************************/
#if defined(CONFIG_CMD_IMI)
static int do_iminfo(cmd_tbl_t *cmdtp, int flag, int argc, char * const argv[])
{
	int	arg;
	ulong	addr;
	int	rcode = 0;

	if (argc < 2) {
		return image_info(load_addr);
	}

	for (arg = 1; arg < argc; ++arg) {
		addr = simple_strtoul(argv[arg], NULL, 16);
		if (image_info(addr) != 0)
			rcode = 1;
	}
	return rcode;
}

static int image_info(ulong addr)
{
	void *hdr = (void *)addr;

	printf("\n## Checking Image at %08lx ...\n", addr);

	switch (genimg_get_format(hdr)) {
#if defined(CONFIG_IMAGE_FORMAT_LEGACY)
	case IMAGE_FORMAT_LEGACY:
		puts("   Legacy image found\n");
		if (!image_check_magic(hdr)) {
			puts("   Bad Magic Number\n");
			return 1;
		}

		if (!image_check_hcrc(hdr)) {
			puts("   Bad Header Checksum\n");
			return 1;
		}

		image_print_contents(hdr);

		puts("   Verifying Checksum ... ");
		if (!image_check_dcrc(hdr)) {
			puts("   Bad Data CRC\n");
			return 1;
		}
		puts("OK\n");
		return 0;
#endif
#if defined(CONFIG_FIT)
	case IMAGE_FORMAT_FIT:
		puts("   FIT image found\n");

		if (!fit_check_format(hdr)) {
			puts("Bad FIT image format!\n");
			return 1;
		}

		fit_print_contents(hdr);

		if (!fit_all_image_verify(hdr)) {
			puts("Bad hash in FIT image!\n");
			return 1;
		}

		return 0;
#endif
	default:
		puts("Unknown image format!\n");
		break;
	}

	return 1;
}

U_BOOT_CMD(
	iminfo,	CONFIG_SYS_MAXARGS,	1,	do_iminfo,
	"print header information for application image",
	"addr [addr ...]\n"
	"    - print header information for application image starting at\n"
	"      address 'addr' in memory; this includes verification of the\n"
	"      image contents (magic number, header and payload checksums)"
);
#endif


/*******************************************************************/
/* imls - list all images found in flash */
/*******************************************************************/
#if defined(CONFIG_CMD_IMLS)
static int do_imls_nor(void)
{
	flash_info_t *info;
	int i, j;
	void *hdr;

	for (i = 0, info = &flash_info[0];
		i < CONFIG_SYS_MAX_FLASH_BANKS; ++i, ++info) {

		if (info->flash_id == FLASH_UNKNOWN)
			goto next_bank;
		for (j = 0; j < info->sector_count; ++j) {

			hdr = (void *)info->start[j];
			if (!hdr)
				goto next_sector;

			switch (genimg_get_format(hdr)) {
#if defined(CONFIG_IMAGE_FORMAT_LEGACY)
			case IMAGE_FORMAT_LEGACY:
				if (!image_check_hcrc(hdr))
					goto next_sector;

				printf("Legacy Image at %08lX:\n", (ulong)hdr);
				image_print_contents(hdr);

				puts("   Verifying Checksum ... ");
				if (!image_check_dcrc(hdr)) {
					puts("Bad Data CRC\n");
				} else {
					puts("OK\n");
				}
				break;
#endif
#if defined(CONFIG_FIT)
			case IMAGE_FORMAT_FIT:
				if (!fit_check_format(hdr))
					goto next_sector;

				printf("FIT Image at %08lX:\n", (ulong)hdr);
				fit_print_contents(hdr);
				break;
#endif
			default:
				goto next_sector;
			}

next_sector:		;
		}
next_bank:	;
	}
	return 0;
}
#endif

#if defined(CONFIG_CMD_IMLS_NAND)
static int nand_imls_legacyimage(nand_info_t *nand, int nand_dev, loff_t off,
		size_t len)
{
	void *imgdata;
	int ret;

	imgdata = malloc(len);
	if (!imgdata) {
		printf("May be a Legacy Image at NAND device %d offset %08llX:\n",
				nand_dev, off);
		printf("   Low memory(cannot allocate memory for image)\n");
		return -ENOMEM;
	}

	ret = nand_read_skip_bad(nand, off, &len,
			imgdata);
	if (ret < 0 && ret != -EUCLEAN) {
		free(imgdata);
		return ret;
	}

	if (!image_check_hcrc(imgdata)) {
		free(imgdata);
		return 0;
	}

	printf("Legacy Image at NAND device %d offset %08llX:\n",
			nand_dev, off);
	image_print_contents(imgdata);

	puts("   Verifying Checksum ... ");
	if (!image_check_dcrc(imgdata))
		puts("Bad Data CRC\n");
	else
		puts("OK\n");

	free(imgdata);

	return 0;
}

static int nand_imls_fitimage(nand_info_t *nand, int nand_dev, loff_t off,
		size_t len)
{
	void *imgdata;
	int ret;

	imgdata = malloc(len);
	if (!imgdata) {
		printf("May be a FIT Image at NAND device %d offset %08llX:\n",
				nand_dev, off);
		printf("   Low memory(cannot allocate memory for image)\n");
		return -ENOMEM;
	}

	ret = nand_read_skip_bad(nand, off, &len,
			imgdata);
	if (ret < 0 && ret != -EUCLEAN) {
		free(imgdata);
		return ret;
	}

	if (!fit_check_format(imgdata)) {
		free(imgdata);
		return 0;
	}

	printf("FIT Image at NAND device %d offset %08llX:\n", nand_dev, off);

	fit_print_contents(imgdata);
	free(imgdata);

	return 0;
}

static int do_imls_nand(void)
{
	nand_info_t *nand;
	int nand_dev = nand_curr_device;
	size_t len;
	loff_t off;
	u32 buffer[16];

	if (nand_dev < 0 || nand_dev >= CONFIG_SYS_MAX_NAND_DEVICE) {
		puts("\nNo NAND devices available\n");
		return -ENODEV;
	}

	printf("\n");

	for (nand_dev = 0; nand_dev < CONFIG_SYS_MAX_NAND_DEVICE; nand_dev++) {
		nand = &nand_info[nand_dev];
		if (!nand->name || !nand->size)
			continue;

		for (off = 0; off < nand->size; off += nand->erasesize) {
			const image_header_t *header;
			int ret;

			if (nand_block_isbad(nand, off))
				continue;

			len = sizeof(buffer);

			ret = nand_read(nand, off, &len, (u8 *)buffer);
			if (ret < 0 && ret != -EUCLEAN) {
				printf("NAND read error %d at offset %08llX\n",
						ret, off);
				continue;
			}

			switch (genimg_get_format(buffer)) {
#if defined(CONFIG_IMAGE_FORMAT_LEGACY)
			case IMAGE_FORMAT_LEGACY:
				header = (const image_header_t *)buffer;

				len = image_get_image_size(header);
				nand_imls_legacyimage(nand, nand_dev, off, len);
				break;
#endif
#if defined(CONFIG_FIT)
			case IMAGE_FORMAT_FIT:
				len = fit_get_size(buffer);
				nand_imls_fitimage(nand, nand_dev, off, len);
				break;
#endif
			}
		}
	}

	return 0;
}
#endif

#if defined(CONFIG_CMD_IMLS) || defined(CONFIG_CMD_IMLS_NAND)
static int do_imls(cmd_tbl_t *cmdtp, int flag, int argc, char * const argv[])
{
	int ret_nor = 0, ret_nand = 0;

#if defined(CONFIG_CMD_IMLS)
	ret_nor = do_imls_nor();
#endif

#if defined(CONFIG_CMD_IMLS_NAND)
	ret_nand = do_imls_nand();
#endif

	if (ret_nor)
		return ret_nor;

	if (ret_nand)
		return ret_nand;

	return (0);
}

U_BOOT_CMD(
	imls,	1,		1,	do_imls,
	"list all images found in flash",
	"\n"
	"    - Prints information about all images found at sector/block\n"
	"      boundaries in nor/nand flash."
);
#endif

#ifdef CONFIG_CMD_BOOTZ

int __weak bootz_setup(ulong image, ulong *start, ulong *end)
{
	/* Please define bootz_setup() for your platform */

	puts("Your platform's zImage format isn't supported yet!\n");
	return -1;
}

/*
 * zImage booting support
 */
static int bootz_start(cmd_tbl_t *cmdtp, int flag, int argc,
			char * const argv[], bootm_headers_t *images)
{
	int ret;
	ulong zi_start, zi_end;

	ret = do_bootm_states(cmdtp, flag, argc, argv, BOOTM_STATE_START,
			      images, 1);

	/* Setup Linux kernel zImage entry point */
	if (!argc) {
		images->ep = load_addr;
		debug("*  kernel: default image load address = 0x%08lx\n",
				load_addr);
	} else {
		images->ep = simple_strtoul(argv[0], NULL, 16);
		debug("*  kernel: cmdline image address = 0x%08lx\n",
			images->ep);
	}

	ret = bootz_setup(images->ep, &zi_start, &zi_end);
	if (ret != 0)
		return 1;

	lmb_reserve(&images->lmb, images->ep, zi_end - zi_start);

	/*
	 * Handle the BOOTM_STATE_FINDOTHER state ourselves as we do not
	 * have a header that provide this informaiton.
	 */
	if (bootm_find_ramdisk_fdt(flag, argc, argv))
		return 1;

	return 0;
}

int do_bootz(cmd_tbl_t *cmdtp, int flag, int argc, char * const argv[])
{
	int ret;

	/* Consume 'bootz' */
	argc--; argv++;

	if (bootz_start(cmdtp, flag, argc, argv, &images))
		return 1;

	/*
	 * We are doing the BOOTM_STATE_LOADOS state ourselves, so must
	 * disable interrupts ourselves
	 */
	bootm_disable_interrupts();

	images.os.os = IH_OS_LINUX;
	ret = do_bootm_states(cmdtp, flag, argc, argv,
			      BOOTM_STATE_OS_PREP | BOOTM_STATE_OS_FAKE_GO |
			      BOOTM_STATE_OS_GO,
			      &images, 1);

	return ret;
}

#ifdef CONFIG_SYS_LONGHELP
static char bootz_help_text[] =
	"[addr [initrd[:size]] [fdt]]\n"
	"    - boot Linux zImage stored in memory\n"
	"\tThe argument 'initrd' is optional and specifies the address\n"
	"\tof the initrd in memory. The optional argument ':size' allows\n"
	"\tspecifying the size of RAW initrd.\n"
#if defined(CONFIG_OF_LIBFDT)
	"\tWhen booting a Linux kernel which requires a flat device-tree\n"
	"\ta third argument is required which is the address of the\n"
	"\tdevice-tree blob. To boot that kernel without an initrd image,\n"
	"\tuse a '-' for the second argument. If you do not pass a third\n"
	"\ta bd_info struct will be passed instead\n"
#endif
	"";
#endif

U_BOOT_CMD(
	bootz,	CONFIG_SYS_MAXARGS,	1,	do_bootz,
	"boot Linux zImage image from memory", bootz_help_text
);
#endif	/* CONFIG_CMD_BOOTZ */

#ifdef CONFIG_CMD_BOOTI
/* See Documentation/arm64/booting.txt in the Linux kernel */
struct Image_header {
	uint32_t	code0;		/* Executable code */
	uint32_t	code1;		/* Executable code */
	uint64_t	text_offset;	/* Image load offset, LE */
	uint64_t	image_size;	/* Effective Image size, LE */
	uint64_t	res1;		/* reserved */
	uint64_t	res2;		/* reserved */
	uint64_t	res3;		/* reserved */
	uint64_t	res4;		/* reserved */
	uint32_t	magic;		/* Magic number */
	uint32_t	res5;
};

#define LINUX_ARM64_IMAGE_MAGIC	0x644d5241

static int booti_setup(bootm_headers_t *images)
{
	struct Image_header *ih;
	uint64_t dst;

	ih = (struct Image_header *)map_sysmem(images->ep, 0);

	if (ih->magic != le32_to_cpu(LINUX_ARM64_IMAGE_MAGIC)) {
		puts("Bad Linux ARM64 Image magic!\n");
		return 1;
	}
	
	if (ih->image_size == 0) {
		puts("Image lacks image_size field, assuming 16MiB\n");
		ih->image_size = (16 << 20);
	}

	/*
	 * If we are not at the correct run-time location, set the new
	 * correct location and then move the image there.
	 */
	dst = gd->bd->bi_dram[0].start + le32_to_cpu(ih->text_offset);
	if (images->ep != dst) {
		void *src;

		debug("Moving Image from 0x%lx to 0x%llx\n", images->ep, dst);

		src = (void *)images->ep;
		images->ep = dst;
		memmove((void *)dst, src, le32_to_cpu(ih->image_size));
	}

	return 0;
}

/*
 * Image booting support
 */
static int booti_start(cmd_tbl_t *cmdtp, int flag, int argc,
			char * const argv[], bootm_headers_t *images)
{
	int ret;
	struct Image_header *ih;

	ret = do_bootm_states(cmdtp, flag, argc, argv, BOOTM_STATE_START,
			      images, 1);

	/* Setup Linux kernel Image entry point */
	if (!argc) {
		images->ep = load_addr;
		debug("*  kernel: default image load address = 0x%08lx\n",
				load_addr);
	} else {
		images->ep = simple_strtoul(argv[0], NULL, 16);
		debug("*  kernel: cmdline image address = 0x%08lx\n",
			images->ep);
	}

	ret = booti_setup(images);
	if (ret != 0)
		return 1;

	ih = (struct Image_header *)map_sysmem(images->ep, 0);

	lmb_reserve(&images->lmb, images->ep, le32_to_cpu(ih->image_size));

	/*
	 * Handle the BOOTM_STATE_FINDOTHER state ourselves as we do not
	 * have a header that provide this informaiton.
	 */
	if (bootm_find_ramdisk_fdt(flag, argc, argv))
		return 1;

	return 0;
}

int do_booti(cmd_tbl_t *cmdtp, int flag, int argc, char * const argv[])
{
	int ret;

	/* Consume 'booti' */
	argc--; argv++;

	if (booti_start(cmdtp, flag, argc, argv, &images))
		return 1;

	/*
	 * We are doing the BOOTM_STATE_LOADOS state ourselves, so must
	 * disable interrupts ourselves
	 */
<<<<<<< HEAD
	usb_stop();
#endif

#ifdef CONFIG_SBOOT
	bootm_sboot();
#endif

#ifdef CONFIG_SILENT_CONSOLE
	fixup_silent_linux();
#endif
	arch_preboot_os();
=======
	bootm_disable_interrupts();
>>>>>>> a4fb5df2

	images.os.os = IH_OS_LINUX;
	ret = do_bootm_states(cmdtp, flag, argc, argv,
			      BOOTM_STATE_OS_PREP | BOOTM_STATE_OS_FAKE_GO |
			      BOOTM_STATE_OS_GO,
			      &images, 1);

	return ret;
}

#ifdef CONFIG_SYS_LONGHELP
static char booti_help_text[] =
	"[addr [initrd[:size]] [fdt]]\n"
	"    - boot Linux Image stored in memory\n"
	"\tThe argument 'initrd' is optional and specifies the address\n"
	"\tof the initrd in memory. The optional argument ':size' allows\n"
	"\tspecifying the size of RAW initrd.\n"
#if defined(CONFIG_OF_LIBFDT)
	"\tSince booting a Linux kernelrequires a flat device-tree\n"
	"\ta third argument is required which is the address of the\n"
	"\tdevice-tree blob. To boot that kernel without an initrd image,\n"
	"\tuse a '-' for the second argument.\n"
#endif
	"";
#endif

U_BOOT_CMD(
	booti,	CONFIG_SYS_MAXARGS,	1,	do_booti,
	"boot arm64 Linux Image image from memory", booti_help_text
);
#endif	/* CONFIG_CMD_BOOTI */<|MERGE_RESOLUTION|>--- conflicted
+++ resolved
@@ -45,337 +45,6 @@
 
 bootm_headers_t images;		/* pointers to os/initrd/fdt images */
 
-<<<<<<< HEAD
-/* Allow for arch specific config before we boot */
-static void __arch_preboot_os(void)
-{
-	/* please define platform specific arch_preboot_os() */
-}
-void arch_preboot_os(void) __attribute__((weak, alias("__arch_preboot_os")));
-
-#define IH_INITRD_ARCH IH_ARCH_DEFAULT
-
-#ifdef CONFIG_LMB
-static void boot_start_lmb(bootm_headers_t *images)
-{
-	ulong		mem_start;
-	phys_size_t	mem_size;
-
-	lmb_init(&images->lmb);
-
-	mem_start = getenv_bootm_low();
-	mem_size = getenv_bootm_size();
-
-	lmb_add(&images->lmb, (phys_addr_t)mem_start, mem_size);
-
-	arch_lmb_reserve(&images->lmb);
-	board_lmb_reserve(&images->lmb);
-}
-#else
-#define lmb_reserve(lmb, base, size)
-static inline void boot_start_lmb(bootm_headers_t *images) { }
-#endif
-
-#ifdef CONFIG_SBOOT
-void bootm_sboot(void)
-{
-	printf("Sboot measuring ... ");
-
-	/* Measure loaded images (kernel, ramdisk, fdt) */
-	sboot_extend_os(images.os.image_start, images.os.image_len);
-	sboot_extend_os(images.rd_start, images.rd_end - images.rd_start);
-	sboot_extend_os(images.initrd_start, images.initrd_end - images.initrd_start);
-	sboot_extend_os(images.cmdline_start, images.cmdline_end - images.initrd_start);
-#ifdef CONFIG_OF_LIBFDT
-	sboot_extend_os(images.ft_addr, images.ft_len);
-#endif
-
-	/* If the SBOOT seal command was issued, bootm should now seal state. */
-	if (getenv("sbootseal") != NULL) {
-		sboot_seal_os();
-	}
-
-	/* Verify (default=enable) sealed blob. */
-	if (sboot_check_os() != SBOOT_SUCCESS) {
-		/* If CONFIG_SBOOT_ENFORCE is enabled the system is already hung. */
-		puts("Failed\n");
-	} else {
-		puts("OK\n");
-	}
-
-	sboot_finish();
-}
-#endif
-
-static int bootm_start(cmd_tbl_t *cmdtp, int flag, int argc, char * const argv[])
-{
-	void		*os_hdr;
-	int		ret;
-
-	memset((void *)&images, 0, sizeof(images));
-	images.verify = getenv_yesno("verify");
-
-	boot_start_lmb(&images);
-
-	bootstage_mark_name(BOOTSTAGE_ID_BOOTM_START, "bootm_start");
-
-	/* get kernel image header, start address and length */
-	os_hdr = boot_get_kernel(cmdtp, flag, argc, argv,
-			&images, &images.os.image_start, &images.os.image_len);
-	if (images.os.image_len == 0) {
-		puts("ERROR: can't get kernel image!\n");
-		return 1;
-	}
-
-	/* get image parameters */
-	switch (genimg_get_format(os_hdr)) {
-	case IMAGE_FORMAT_LEGACY:
-		images.os.type = image_get_type(os_hdr);
-		images.os.comp = image_get_comp(os_hdr);
-		images.os.os = image_get_os(os_hdr);
-
-		images.os.end = image_get_image_end(os_hdr);
-		images.os.load = image_get_load(os_hdr);
-		break;
-#if defined(CONFIG_FIT)
-	case IMAGE_FORMAT_FIT:
-		if (fit_image_get_type(images.fit_hdr_os,
-					images.fit_noffset_os, &images.os.type)) {
-			puts("Can't get image type!\n");
-			bootstage_error(BOOTSTAGE_ID_FIT_TYPE);
-			return 1;
-		}
-
-		if (fit_image_get_comp(images.fit_hdr_os,
-					images.fit_noffset_os, &images.os.comp)) {
-			puts("Can't get image compression!\n");
-			bootstage_error(BOOTSTAGE_ID_FIT_COMPRESSION);
-			return 1;
-		}
-
-		if (fit_image_get_os(images.fit_hdr_os,
-					images.fit_noffset_os, &images.os.os)) {
-			puts("Can't get image OS!\n");
-			bootstage_error(BOOTSTAGE_ID_FIT_OS);
-			return 1;
-		}
-
-		images.os.end = fit_get_end(images.fit_hdr_os);
-
-		if (fit_image_get_load(images.fit_hdr_os, images.fit_noffset_os,
-					&images.os.load)) {
-			puts("Can't get image load address!\n");
-			bootstage_error(BOOTSTAGE_ID_FIT_LOADADDR);
-			return 1;
-		}
-		break;
-#endif
-	default:
-		puts("ERROR: unknown image format type!\n");
-		return 1;
-	}
-
-	/* find kernel entry point */
-	if (images.legacy_hdr_valid) {
-		images.ep = image_get_ep(&images.legacy_hdr_os_copy);
-#if defined(CONFIG_FIT)
-	} else if (images.fit_uname_os) {
-		ret = fit_image_get_entry(images.fit_hdr_os,
-				images.fit_noffset_os, &images.ep);
-		if (ret) {
-			puts("Can't get entry point property!\n");
-			return 1;
-		}
-#endif
-	} else {
-		puts("Could not find kernel entry point!\n");
-		return 1;
-	}
-
-	if (images.os.type == IH_TYPE_KERNEL_NOLOAD) {
-		images.os.load = images.os.image_start;
-		images.ep += images.os.load;
-	}
-
-	if (((images.os.type == IH_TYPE_KERNEL) ||
-	     (images.os.type == IH_TYPE_KERNEL_NOLOAD) ||
-	     (images.os.type == IH_TYPE_MULTI)) &&
-	    (images.os.os == IH_OS_LINUX)) {
-		/* find ramdisk */
-		ret = boot_get_ramdisk(argc, argv, &images, IH_INITRD_ARCH,
-				&images.rd_start, &images.rd_end);
-		if (ret) {
-			puts("Ramdisk image is corrupt or invalid\n");
-			return 1;
-		}
-
-#if defined(CONFIG_OF_LIBFDT)
-		/* find flattened device tree */
-		ret = boot_get_fdt(flag, argc, argv, &images,
-				   &images.ft_addr, &images.ft_len);
-		if (ret) {
-			puts("Could not find a valid device tree\n");
-			return 1;
-		}
-
-		set_working_fdt_addr(images.ft_addr);
-#endif
-	}
-
-	images.os.start = (ulong)os_hdr;
-	images.state = BOOTM_STATE_START;
-
-	return 0;
-}
-
-#define BOOTM_ERR_RESET		-1
-#define BOOTM_ERR_OVERLAP	-2
-#define BOOTM_ERR_UNIMPLEMENTED	-3
-static int bootm_load_os(image_info_t os, ulong *load_end, int boot_progress)
-{
-	uint8_t comp = os.comp;
-	ulong load = os.load;
-	ulong blob_start = os.start;
-	ulong blob_end = os.end;
-	ulong image_start = os.image_start;
-	ulong image_len = os.image_len;
-	__maybe_unused uint unc_len = CONFIG_SYS_BOOTM_LEN;
-	int no_overlap = 0;
-#if defined(CONFIG_LZMA) || defined(CONFIG_LZO)
-	int ret;
-#endif /* defined(CONFIG_LZMA) || defined(CONFIG_LZO) */
-
-	const char *type_name = genimg_get_type_name(os.type);
-
-	switch (comp) {
-	case IH_COMP_NONE:
-		if (load == blob_start || load == image_start) {
-			printf("   XIP %s ... ", type_name);
-			no_overlap = 1;
-		} else {
-			printf("   Loading %s ... ", type_name);
-			memmove_wd((void *)load, (void *)image_start,
-					image_len, CHUNKSZ);
-		}
-		*load_end = load + image_len;
-		puts("OK\n");
-		break;
-#ifdef CONFIG_GZIP
-	case IH_COMP_GZIP:
-		printf("   Uncompressing %s ... ", type_name);
-		if (gunzip((void *)load, unc_len,
-				(uchar *)image_start, &image_len) != 0) {
-			puts("GUNZIP: uncompress, out-of-mem or overwrite "
-				"error - must RESET board to recover\n");
-			if (boot_progress)
-				bootstage_error(BOOTSTAGE_ID_DECOMP_IMAGE);
-			return BOOTM_ERR_RESET;
-		}
-
-		*load_end = load + image_len;
-		break;
-#endif /* CONFIG_GZIP */
-#ifdef CONFIG_BZIP2
-	case IH_COMP_BZIP2:
-		printf("   Uncompressing %s ... ", type_name);
-		/*
-		 * If we've got less than 4 MB of malloc() space,
-		 * use slower decompression algorithm which requires
-		 * at most 2300 KB of memory.
-		 */
-		int i = BZ2_bzBuffToBuffDecompress((char *)load,
-					&unc_len, (char *)image_start, image_len,
-					CONFIG_SYS_MALLOC_LEN < (4096 * 1024), 0);
-		if (i != BZ_OK) {
-			printf("BUNZIP2: uncompress or overwrite error %d "
-				"- must RESET board to recover\n", i);
-			if (boot_progress)
-				bootstage_error(BOOTSTAGE_ID_DECOMP_IMAGE);
-			return BOOTM_ERR_RESET;
-		}
-
-		*load_end = load + unc_len;
-		break;
-#endif /* CONFIG_BZIP2 */
-#ifdef CONFIG_LZMA
-	case IH_COMP_LZMA: {
-		SizeT lzma_len = unc_len;
-		printf("   Uncompressing %s ... ", type_name);
-
-		ret = lzmaBuffToBuffDecompress(
-			(unsigned char *)load, &lzma_len,
-			(unsigned char *)image_start, image_len);
-		unc_len = lzma_len;
-		if (ret != SZ_OK) {
-			printf("LZMA: uncompress or overwrite error %d "
-				"- must RESET board to recover\n", ret);
-			bootstage_error(BOOTSTAGE_ID_DECOMP_IMAGE);
-			return BOOTM_ERR_RESET;
-		}
-		*load_end = load + unc_len;
-		break;
-	}
-#endif /* CONFIG_LZMA */
-#ifdef CONFIG_LZO
-	case IH_COMP_LZO:
-		printf("   Uncompressing %s ... ", type_name);
-
-		ret = lzop_decompress((const unsigned char *)image_start,
-					  image_len, (unsigned char *)load,
-					  &unc_len);
-		if (ret != LZO_E_OK) {
-			printf("LZO: uncompress or overwrite error %d "
-			      "- must RESET board to recover\n", ret);
-			if (boot_progress)
-				bootstage_error(BOOTSTAGE_ID_DECOMP_IMAGE);
-			return BOOTM_ERR_RESET;
-		}
-
-		*load_end = load + unc_len;
-		break;
-#endif /* CONFIG_LZO */
-	default:
-		printf("Unimplemented compression type %d\n", comp);
-		return BOOTM_ERR_UNIMPLEMENTED;
-	}
-
-	flush_cache(load, (*load_end - load) * sizeof(ulong));
-
-	puts("OK\n");
-	debug("   kernel loaded at 0x%08lx, end = 0x%08lx\n", load, *load_end);
-	bootstage_mark(BOOTSTAGE_ID_KERNEL_LOADED);
-
-	if (!no_overlap && (load < blob_end) && (*load_end > blob_start)) {
-		debug("images.os.start = 0x%lX, images.os.end = 0x%lx\n",
-			blob_start, blob_end);
-		debug("images.os.load = 0x%lx, load_end = 0x%lx\n", load,
-			*load_end);
-
-		return BOOTM_ERR_OVERLAP;
-	}
-
-	return 0;
-}
-
-static int bootm_start_standalone(ulong iflag, int argc, char * const argv[])
-{
-	char  *s;
-	int   (*appl)(int, char * const []);
-
-	/* Don't start if "autostart" is set to "no" */
-	if (((s = getenv("autostart")) != NULL) && (strcmp(s, "no") == 0)) {
-		char buf[32];
-		sprintf(buf, "%lX", images.os.image_len);
-		setenv("filesize", buf);
-		return 0;
-	}
-	appl = (int (*)(int, char * const []))(ulong)ntohl(images.ep);
-	(*appl)(argc-1, &argv[1]);
-	return 0;
-}
-
-=======
->>>>>>> a4fb5df2
 /* we overload the cmd field with our state machine info instead of a
  * function pointer */
 static cmd_tbl_t cmd_bootm_sub[] = {
@@ -418,85 +87,7 @@
 		return CMD_RET_USAGE;
 	}
 
-<<<<<<< HEAD
-	images.state |= state;
-	boot_fn = boot_os[images.os.os];
-
-	switch (state) {
-		ulong load_end;
-		case BOOTM_STATE_START:
-			/* should never occur */
-			break;
-		case BOOTM_STATE_LOADOS:
-			ret = bootm_load_os(images.os, &load_end, 0);
-			if (ret)
-				return ret;
-
-			lmb_reserve(&images.lmb, images.os.load,
-					(load_end - images.os.load));
-			break;
-#ifdef CONFIG_SYS_BOOT_RAMDISK_HIGH
-		case BOOTM_STATE_RAMDISK:
-		{
-			ulong rd_len = images.rd_end - images.rd_start;
-			char str[17];
-
-			ret = boot_ramdisk_high(&images.lmb, images.rd_start,
-				rd_len, &images.initrd_start, &images.initrd_end);
-			if (ret)
-				return ret;
-
-			sprintf(str, "%lx", images.initrd_start);
-			setenv("initrd_start", str);
-			sprintf(str, "%lx", images.initrd_end);
-			setenv("initrd_end", str);
-		}
-			break;
-#endif
-#if defined(CONFIG_OF_LIBFDT) && defined(CONFIG_LMB)
-		case BOOTM_STATE_FDT:
-		{
-			boot_fdt_add_mem_rsv_regions(&images.lmb,
-						     images.ft_addr);
-			ret = boot_relocate_fdt(&images.lmb,
-				&images.ft_addr, &images.ft_len);
-			break;
-		}
-#endif
-		case BOOTM_STATE_OS_CMDLINE:
-			ret = boot_fn(BOOTM_STATE_OS_CMDLINE, argc, argv, &images);
-			if (ret)
-				printf("cmdline subcommand not supported\n");
-			break;
-		case BOOTM_STATE_OS_BD_T:
-			ret = boot_fn(BOOTM_STATE_OS_BD_T, argc, argv, &images);
-			if (ret)
-				printf("bdt subcommand not supported\n");
-			break;
-		case BOOTM_STATE_OS_PREP:
-			ret = boot_fn(BOOTM_STATE_OS_PREP, argc, argv, &images);
-			if (ret)
-				printf("prep subcommand not supported\n");
-			break;
-		case BOOTM_STATE_OS_GO:
-			disable_interrupts();
-#ifdef CONFIG_NETCONSOLE
-			/*
-			 * Stop the ethernet stack if NetConsole could have
-			 * left it up
-			 */
-			eth_halt();
-#endif
-#ifdef CONFIG_SBOOT
-			bootm_sboot();
-#endif
-			arch_preboot_os();
-			boot_fn(BOOTM_STATE_OS_GO, argc, argv, &images);
-			break;
-	}
-=======
 	ret = do_bootm_states(cmdtp, flag, argc, argv, state, &images, 0);
->>>>>>> a4fb5df2
 
 	return ret;
 }
@@ -539,109 +130,11 @@
 			return do_bootm_subcommand(cmdtp, flag, argc, argv);
 	}
 
-<<<<<<< HEAD
-	if (bootm_start(cmdtp, flag, argc, argv))
-		return 1;
-
-	/*
-	 * We have reached the point of no return: we are going to
-	 * overwrite all exception vector code, so we cannot easily
-	 * recover from any failures any more...
-	 */
-	iflag = disable_interrupts();
-
-#ifdef CONFIG_NETCONSOLE
-	/* Stop the ethernet stack if NetConsole could have left it up */
-	eth_halt();
-#endif
-
-#if defined(CONFIG_CMD_USB)
-	/*
-	 * turn off USB to prevent the host controller from writing to the
-	 * SDRAM while Linux is booting. This could happen (at least for OHCI
-	 * controller), because the HCCA (Host Controller Communication Area)
-	 * lies within the SDRAM and the host controller writes continously to
-	 * this area (as busmaster!). The HccaFrameNumber is for example
-	 * updated every 1 ms within the HCCA structure in SDRAM! For more
-	 * details see the OpenHCI specification.
-	 */
-	usb_stop();
-#endif
-
-#ifdef CONFIG_SBOOT
-	bootm_sboot();
-#endif
-
-	ret = bootm_load_os(images.os, &load_end, 1);
-
-	if (ret < 0) {
-		if (ret == BOOTM_ERR_RESET)
-			do_reset(cmdtp, flag, argc, argv);
-		if (ret == BOOTM_ERR_OVERLAP) {
-			if (images.legacy_hdr_valid) {
-				image_header_t *hdr;
-				hdr = &images.legacy_hdr_os_copy;
-				if (image_get_type(hdr) == IH_TYPE_MULTI)
-					puts("WARNING: legacy format multi "
-						"component image "
-						"overwritten\n");
-			} else {
-				puts("ERROR: new format image overwritten - "
-					"must RESET the board to recover\n");
-				bootstage_error(BOOTSTAGE_ID_OVERWRITTEN);
-				do_reset(cmdtp, flag, argc, argv);
-			}
-		}
-		if (ret == BOOTM_ERR_UNIMPLEMENTED) {
-			if (iflag)
-				enable_interrupts();
-			bootstage_error(BOOTSTAGE_ID_DECOMP_UNIMPL);
-			return 1;
-		}
-	}
-
-	lmb_reserve(&images.lmb, images.os.load, (load_end - images.os.load));
-
-	if (images.os.type == IH_TYPE_STANDALONE) {
-		if (iflag)
-			enable_interrupts();
-		/* This may return when 'autostart' is 'no' */
-		bootm_start_standalone(iflag, argc, argv);
-		return 0;
-	}
-
-	bootstage_mark(BOOTSTAGE_ID_CHECK_BOOT_OS);
-
-#ifdef CONFIG_SILENT_CONSOLE
-	if (images.os.os == IH_OS_LINUX)
-		fixup_silent_linux();
-#endif
-
-	boot_fn = boot_os[images.os.os];
-
-	if (boot_fn == NULL) {
-		if (iflag)
-			enable_interrupts();
-		printf("ERROR: booting os '%s' (%d) is not supported\n",
-			genimg_get_os_name(images.os.os), images.os.os);
-		bootstage_error(BOOTSTAGE_ID_CHECK_BOOT_OS);
-		return 1;
-	}
-
-	arch_preboot_os();
-
-	boot_fn(0, argc, argv, &images);
-
-	bootstage_error(BOOTSTAGE_ID_BOOT_OS_RETURNED);
-#ifdef DEBUG
-	puts("\n## Control returned to monitor - resetting...\n");
-=======
 	return do_bootm_states(cmdtp, flag, argc, argv, BOOTM_STATE_START |
 		BOOTM_STATE_FINDOS | BOOTM_STATE_FINDOTHER |
 		BOOTM_STATE_LOADOS |
 #if defined(CONFIG_PPC) || defined(CONFIG_MIPS)
 		BOOTM_STATE_OS_CMDLINE |
->>>>>>> a4fb5df2
 #endif
 		BOOTM_STATE_OS_PREP | BOOTM_STATE_OS_FAKE_GO |
 		BOOTM_STATE_OS_GO, &images, 1);
@@ -1250,21 +743,7 @@
 	 * We are doing the BOOTM_STATE_LOADOS state ourselves, so must
 	 * disable interrupts ourselves
 	 */
-<<<<<<< HEAD
-	usb_stop();
-#endif
-
-#ifdef CONFIG_SBOOT
-	bootm_sboot();
-#endif
-
-#ifdef CONFIG_SILENT_CONSOLE
-	fixup_silent_linux();
-#endif
-	arch_preboot_os();
-=======
 	bootm_disable_interrupts();
->>>>>>> a4fb5df2
 
 	images.os.os = IH_OS_LINUX;
 	ret = do_bootm_states(cmdtp, flag, argc, argv,
