--- conflicted
+++ resolved
@@ -36,11 +36,7 @@
 #include <string.h>
 #endif /* USE_HOSTCC */
 #include <watchdog.h>
-<<<<<<< HEAD
-#include <sha1.h>
-=======
 #include <u-boot/sha1.h>
->>>>>>> a4fb5df2
 
 /*
  * 32-bit integer manipulation macros (big endian)
@@ -322,8 +318,8 @@
  * Output = SHA-1( input buffer ). Trigger the watchdog every 'chunk_sz'
  * bytes of input processed.
  */
-void sha1_csum_wd (const unsigned char *input, int ilen, unsigned char output[20],
-			unsigned int chunk_sz)
+void sha1_csum_wd(const unsigned char *input, unsigned int ilen,
+		  unsigned char *output, unsigned int chunk_sz)
 {
 	sha1_context ctx;
 #if defined(CONFIG_HW_WATCHDOG) || defined(CONFIG_WATCHDOG)
@@ -351,56 +347,12 @@
 	sha1_finish (&ctx, output);
 }
 
-void hmac_starts(sha1_context *ctx, const unsigned char *key, unsigned int len)
-{
-	unsigned short i;
-	unsigned char k_ipad[64];
-
-	memset(k_ipad, 0x36, 64);
-	sha1_starts(ctx);
-
-	for (i = 0; i < len; ++i) {
-		if (i >= 64) break;
-		k_ipad[i] ^= key[i];
-	}
-
-	sha1_update(ctx, k_ipad, 64);
-	memset(k_ipad, 0, 64);
-}
-
-void hmac_update(sha1_context *ctx, const unsigned char *data, unsigned int len)
-{
-	sha1_update(ctx, data, len);
-}
-
-void hmac_finish(sha1_context *ctx, const unsigned char *key, unsigned int len, unsigned char *output)
-{
-	unsigned short i;
-	unsigned char k_opad[64], dest[20];
-
-	memset(k_opad, 0x5C, 64);
-	sha1_finish(ctx, dest);
-
-	for (i = 0; i < len; ++i) {
-		if (i >= 64) break;
-		k_opad[i] ^= key[i];
-	}
-
-	sha1_starts(ctx);
-	sha1_update(ctx, k_opad, 64);
-	sha1_update(ctx, dest, 20);
-	sha1_finish(ctx, output);
-
-	memset(dest, 0, 20);
-	memset(k_opad, 0, 64);
-	memset(ctx, 0, sizeof(sha1_context));
-}
-
 /*
  * Output = HMAC-SHA-1( input buffer, hmac key )
  */
-void sha1_hmac (const unsigned char *key, int keylen,
-		const unsigned char *input, int ilen, unsigned char output[20])
+void sha1_hmac(const unsigned char *key, int keylen,
+	       const unsigned char *input, unsigned int ilen,
+	       unsigned char *output)
 {
 	int i;
 	sha1_context ctx;
