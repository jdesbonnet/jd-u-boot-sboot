#
# List of boards
#
# Syntax:
#	white-space separated list of entries;
#	each entry has the fields documented below.
#
#	Unused fields can be specified as "-", or omitted if they
#	are the last field on the line.
#
#	Lines starting with '#' are comments.
#	Blank lines are ignored.
#
#	The CPU field takes the form:
#		cpu[:spl_cpu]
#	If spl_cpu is specified the make variable CPU will be set to this
#	during the SPL build.
#
#	The options field takes the form:
#		<board config name>[:comma separated config options]
#	Each config option has the form (value defaults to "1"):
#		option[=value]
#	So if you have:
#		FOO:HAS_BAR,BAZ=64
#	The file include/configs/FOO.h will be used, and these defines created:
#		#define CONFIG_HAS_BAR	1
#		#define CONFIG_BAZ	64
#
# The list should be ordered according to the following fields,
# from most to least significant:
#
#	ARCH, CPU, SoC, Vendor, Target
#
# To keep the list sorted, use something like
#	:.,$! sort -bdf -k2,2 -k3,3 -k6,6 -k5,5 -k1,1
#
# To reformat the list, use something like
#	:.,$! column -t
#
# Target                     ARCH        CPU         Board name          Vendor	        SoC         Options
###########################################################################################################

integratorcp_cm1136          arm         arm1136     integrator          armltd         -           integratorcp:CM1136
imx31_phycore                arm         arm1136     -                   -              mx31
imx31_phycore_eet            arm         arm1136     imx31_phycore       -              mx31         imx31_phycore:IMX31_PHYCORE_EET
qong                         arm         arm1136     -                   davedenx       mx31
mx31ads                      arm         arm1136     -                   freescale      mx31
mx31pdk                      arm         arm1136     -                   freescale      mx31         mx31pdk:NAND_U_BOOT
tt01                         arm         arm1136     -                   hale           mx31
imx31_litekit                arm         arm1136     -                   logicpd        mx31
flea3                        arm         arm1136     -                   CarMediaLab    mx35
mx35pdk                      arm         arm1136     -                   freescale      mx35
woodburn                     arm         arm1136     -                   -              mx35
woodburn_sd                  arm         arm1136     woodburn            -              mx35        woodburn_sd:IMX_CONFIG=board/woodburn/imximage.cfg
omap2420h4                   arm         arm1136     -                   ti             omap24xx
tnetv107x_evm                arm         arm1176     tnetv107xevm        ti             tnetv107x
rpi_b                        arm         arm1176     rpi_b               raspberrypi    bcm2835
integratorap_cm720t          arm         arm720t     integrator          armltd         -           integratorap:CM720T
integratorap_cm920t          arm         arm920t     integrator          armltd         -           integratorap:CM920T
integratorcp_cm920t          arm         arm920t     integrator          armltd         -           integratorcp:CM920T
a320evb                      arm         arm920t     -                   faraday        a320
at91rm9200ek                 arm         arm920t     at91rm9200ek        atmel          at91        at91rm9200ek
at91rm9200ek_ram             arm         arm920t     at91rm9200ek        atmel          at91        at91rm9200ek:RAMBOOT
eb_cpux9k2                   arm         arm920t     eb_cpux9k2          BuS            at91        eb_cpux9k2
eb_cpux9k2_ram               arm         arm920t     eb_cpux9k2          BuS            at91        eb_cpux9k2:RAMBOOT
cpuat91                      arm         arm920t     cpuat91             eukrea         at91        cpuat91
cpuat91_ram                  arm         arm920t     cpuat91             eukrea         at91        cpuat91:RAMBOOT
mx1ads                       arm         arm920t     -                   -              imx
scb9328                      arm         arm920t     -                   -              imx
cm4008                       arm         arm920t     -                   -              ks8695
cm41xx                       arm         arm920t     -                   -              ks8695
mini2440                     arm         arm920t     mini2440            friendlyarm    s3c24x0
VCMA9                        arm         arm920t     vcma9               mpl            s3c24x0
smdk2410                     arm         arm920t     -                   samsung        s3c24x0
omap1510inn                  arm         arm925t     -                   ti
integratorap_cm926ejs        arm         arm926ejs   integrator          armltd         -           integratorap:CM926EJ_S
integratorcp_cm926ejs        arm         arm926ejs   integrator          armltd         -           integratorcp:CM924EJ_S
aspenite                     arm         arm926ejs   -                   Marvell        armada100
gplugd                       arm         arm926ejs   -                   Marvell        armada100
afeb9260                     arm         arm926ejs   -                   -              at91
at91sam9260ek_dataflash_cs0  arm         arm926ejs   at91sam9260ek       atmel          at91        at91sam9260ek:AT91SAM9260,SYS_USE_DATAFLASH_CS0
at91sam9260ek_dataflash_cs1  arm         arm926ejs   at91sam9260ek       atmel          at91        at91sam9260ek:AT91SAM9260,SYS_USE_DATAFLASH_CS1
at91sam9260ek_nandflash      arm         arm926ejs   at91sam9260ek       atmel          at91        at91sam9260ek:AT91SAM9260,SYS_USE_NANDFLASH
at91sam9261ek_dataflash_cs0  arm         arm926ejs   at91sam9261ek       atmel          at91        at91sam9261ek:AT91SAM9261,SYS_USE_DATAFLASH_CS0
at91sam9261ek_dataflash_cs3  arm         arm926ejs   at91sam9261ek       atmel          at91        at91sam9261ek:AT91SAM9261,SYS_USE_DATAFLASH_CS3
at91sam9261ek_nandflash      arm         arm926ejs   at91sam9261ek       atmel          at91        at91sam9261ek:AT91SAM9261,SYS_USE_NANDFLASH
at91sam9263ek_dataflash      arm         arm926ejs   at91sam9263ek       atmel          at91        at91sam9263ek:AT91SAM9263,SYS_USE_DATAFLASH
at91sam9263ek_dataflash_cs0  arm         arm926ejs   at91sam9263ek       atmel          at91        at91sam9263ek:AT91SAM9263,SYS_USE_DATAFLASH
at91sam9263ek_nandflash      arm         arm926ejs   at91sam9263ek       atmel          at91        at91sam9263ek:AT91SAM9263,SYS_USE_NANDFLASH
at91sam9263ek_norflash       arm         arm926ejs   at91sam9263ek       atmel          at91        at91sam9263ek:AT91SAM9263,SYS_USE_NORFLASH
at91sam9263ek_norflash_boot  arm         arm926ejs   at91sam9263ek       atmel          at91        at91sam9263ek:AT91SAM9263,SYS_USE_BOOT_NORFLASH
at91sam9g10ek_dataflash_cs0  arm         arm926ejs   at91sam9261ek       atmel          at91        at91sam9261ek:AT91SAM9G10,SYS_USE_DATAFLASH_CS0
at91sam9g10ek_dataflash_cs3  arm         arm926ejs   at91sam9261ek       atmel          at91        at91sam9261ek:AT91SAM9G10,SYS_USE_DATAFLASH_CS3
at91sam9g10ek_nandflash      arm         arm926ejs   at91sam9261ek       atmel          at91        at91sam9261ek:AT91SAM9G10,SYS_USE_NANDFLASH
at91sam9g20ek_dataflash_cs0  arm         arm926ejs   at91sam9260ek       atmel          at91        at91sam9260ek:AT91SAM9G20,SYS_USE_DATAFLASH_CS0
at91sam9g20ek_dataflash_cs1  arm         arm926ejs   at91sam9260ek       atmel          at91        at91sam9260ek:AT91SAM9G20,SYS_USE_DATAFLASH_CS1
at91sam9g20ek_nandflash      arm         arm926ejs   at91sam9260ek       atmel          at91        at91sam9260ek:AT91SAM9G20,SYS_USE_NANDFLASH
at91sam9m10g45ek_nandflash   arm         arm926ejs   at91sam9m10g45ek    atmel          at91        at91sam9m10g45ek:AT91SAM9M10G45,SYS_USE_NANDFLASH
at91sam9rlek_dataflash       arm         arm926ejs   at91sam9rlek        atmel          at91        at91sam9rlek:AT91SAM9RL,SYS_USE_DATAFLASH
at91sam9rlek_nandflash       arm         arm926ejs   at91sam9rlek        atmel          at91        at91sam9rlek:AT91SAM9RL,SYS_USE_NANDFLASH
at91sam9x5ek_nandflash       arm         arm926ejs   at91sam9x5ek        atmel          at91        at91sam9x5ek:AT91SAM9X5,SYS_USE_NANDFLASH
at91sam9x5ek_dataflash       arm         arm926ejs   at91sam9x5ek        atmel          at91        at91sam9x5ek:AT91SAM9X5,SYS_USE_DATAFLASH
at91sam9x5ek_spiflash        arm         arm926ejs   at91sam9x5ek        atmel          at91        at91sam9x5ek:AT91SAM9X5,SYS_USE_SPIFLASH
at91sam9x5ek_mmc             arm         arm926ejs   at91sam9x5ek        atmel          at91        at91sam9x5ek:AT91SAM9X5,SYS_USE_MMC
at91sam9xeek_dataflash_cs0   arm         arm926ejs   at91sam9260ek       atmel          at91        at91sam9260ek:AT91SAM9XE,SYS_USE_DATAFLASH_CS0
at91sam9xeek_dataflash_cs1   arm         arm926ejs   at91sam9260ek       atmel          at91        at91sam9260ek:AT91SAM9XE,SYS_USE_DATAFLASH_CS1
at91sam9xeek_nandflash       arm         arm926ejs   at91sam9260ek       atmel          at91        at91sam9260ek:AT91SAM9XE,SYS_USE_NANDFLASH
snapper9260                  arm         arm926ejs   -                   bluewater      at91        snapper9260:AT91SAM9260
snapper9g20                  arm         arm926ejs   snapper9260         bluewater      at91        snapper9260:AT91SAM9G20
vl_ma2sc                     arm         arm926ejs   vl_ma2sc            BuS            at91
vl_ma2sc_ram                 arm         arm926ejs   vl_ma2sc            BuS            at91        vl_ma2sc:RAMLOAD
sbc35_a9g20_eeprom           arm         arm926ejs   sbc35_a9g20         calao          at91        sbc35_a9g20:AT91SAM9G20,SYS_USE_EEPROM
sbc35_a9g20_nandflash        arm         arm926ejs   sbc35_a9g20         calao          at91        sbc35_a9g20:AT91SAM9G20,SYS_USE_NANDFLASH
tny_a9260_eeprom             arm         arm926ejs   tny_a9260           calao          at91        tny_a9260:AT91SAM9260,SYS_USE_EEPROM
tny_a9260_nandflash          arm         arm926ejs   tny_a9260           calao          at91        tny_a9260:AT91SAM9260,SYS_USE_NANDFLASH
tny_a9g20_eeprom             arm         arm926ejs   tny_a9260           calao          at91        tny_a9260:AT91SAM9G20,SYS_USE_EEPROM
tny_a9g20_nandflash          arm         arm926ejs   tny_a9260           calao          at91        tny_a9260:AT91SAM9G20,SYS_USE_NANDFLASH
ethernut5                    arm         arm926ejs   ethernut5           egnite         at91        ethernut5:AT91SAM9XE
top9000eval_xe               arm         arm926ejs   top9000             emk            at91        top9000:EVAL9000
top9000su_xe                 arm         arm926ejs   top9000             emk            at91        top9000:SU9000
meesc                        arm         arm926ejs   meesc               esd            at91        meesc:AT91SAM9263,SYS_USE_NANDFLASH
meesc_dataflash              arm         arm926ejs   meesc               esd            at91        meesc:AT91SAM9263,SYS_USE_DATAFLASH
otc570                       arm         arm926ejs   otc570              esd            at91        otc570:AT91SAM9263,SYS_USE_NANDFLASH
otc570_dataflash             arm         arm926ejs   otc570              esd            at91        otc570:AT91SAM9263,SYS_USE_DATAFLASH
cpu9260                      arm         arm926ejs   cpu9260             eukrea         at91        cpu9260:CPU9260
cpu9260_128M                 arm         arm926ejs   cpu9260             eukrea         at91        cpu9260:CPU9260,CPU9260_128M
cpu9260_nand                 arm         arm926ejs   cpu9260             eukrea         at91        cpu9260:CPU9260,NANDBOOT
cpu9260_nand_128M            arm         arm926ejs   cpu9260             eukrea         at91        cpu9260:CPU9260,CPU9260_128M,NANDBOOT
cpu9G20                      arm         arm926ejs   cpu9260             eukrea         at91        cpu9260:CPU9G20
cpu9G20_128M                 arm         arm926ejs   cpu9260             eukrea         at91        cpu9260:CPU9G20,CPU9G20_128M
cpu9G20_nand                 arm         arm926ejs   cpu9260             eukrea         at91        cpu9260:CPU9G20,NANDBOOT
cpu9G20_nand_128M            arm         arm926ejs   cpu9260             eukrea         at91        cpu9260:CPU9G20,CPU9G20_128M,NANDBOOT
pm9261                       arm         arm926ejs   pm9261              ronetix        at91        pm9261:AT91SAM9261
pm9263                       arm         arm926ejs   pm9263              ronetix        at91        pm9263:AT91SAM9263
pm9g45                       arm         arm926ejs   pm9g45              ronetix        at91        pm9g45:AT91SAM9G45
portuxg20                    arm         arm926ejs   stamp9g20           taskit         at91        stamp9g20:AT91SAM9G20,PORTUXG20
stamp9g20                    arm         arm926ejs   stamp9g20           taskit         at91        stamp9g20:AT91SAM9G20
cam_enc_4xx                  arm         arm926ejs   cam_enc_4xx         ait            davinci     cam_enc_4xx
da830evm                     arm         arm926ejs   da8xxevm            davinci        davinci
da850_am18xxevm              arm         arm926ejs   da8xxevm            davinci        davinci     da850evm:DA850_AM18X_EVM,MAC_ADDR_IN_EEPROM,SYS_I2C_EEPROM_ADDR_LEN=2,SYS_I2C_EEPROM_ADDR=0x50
da850evm                     arm         arm926ejs   da8xxevm            davinci        davinci     da850evm:MAC_ADDR_IN_SPIFLASH
da850evm_direct_nor          arm         arm926ejs   da8xxevm            davinci        davinci     da850evm:MAC_ADDR_IN_SPIFLASH,USE_NOR,DIRECT_NOR_BOOT
davinci_dm355evm             arm         arm926ejs   dm355evm            davinci        davinci
davinci_dm355leopard         arm         arm926ejs   dm355leopard        davinci        davinci
davinci_dm365evm             arm         arm926ejs   dm365evm            davinci        davinci
davinci_dm6467evm            arm         arm926ejs   dm6467evm           davinci        davinci     davinci_dm6467evm:REFCLK_FREQ=27000000
davinci_dm6467Tevm           arm         arm926ejs   dm6467evm           davinci        davinci     davinci_dm6467evm:DAVINCI_DM6467TEVM,REFCLK_FREQ=33000000
davinci_dvevm                arm         arm926ejs   dvevm               davinci        davinci
davinci_schmoogie            arm         arm926ejs   schmoogie           davinci        davinci
davinci_sffsdr               arm         arm926ejs   sffsdr              davinci        davinci
davinci_sonata               arm         arm926ejs   sonata              davinci        davinci
ea20			     arm	 arm926ejs   ea20		 davinci	davinci
hawkboard                    arm         arm926ejs   da8xxevm            davinci        davinci
hawkboard_uart               arm         arm926ejs   da8xxevm            davinci        davinci     hawkboard:UART_U_BOOT
enbw_cmc                     arm         arm926ejs   enbw_cmc            enbw           davinci
calimain                     arm         arm926ejs   calimain            omicron        davinci
pogo_e02                     arm         arm926ejs   -                   cloudengines   kirkwood
dns325                       arm         arm926ejs   -                   d-link         kirkwood
iconnect                     arm         arm926ejs   -                   iomega         kirkwood
lschlv2                      arm         arm926ejs   lsxl                buffalo        kirkwood    lsxl:LSCHLV2
lsxhl                        arm         arm926ejs   lsxl                buffalo        kirkwood    lsxl:LSXHL
km_kirkwood                  arm         arm926ejs   km_arm              keymile        kirkwood    km_kirkwood:KM_KIRKWOOD
km_kirkwood_pci              arm         arm926ejs   km_arm              keymile        kirkwood    km_kirkwood:KM_KIRKWOOD_PCI
kmnusa                       arm         arm926ejs   km_arm              keymile        kirkwood    km_kirkwood:KM_NUSA
mgcoge3un                    arm         arm926ejs   km_arm              keymile        kirkwood    km_kirkwood:KM_MGCOGE3UN
kmcoge5un                    arm         arm926ejs   km_arm              keymile        kirkwood    km_kirkwood:KM_COGE5UN
portl2                       arm         arm926ejs   km_arm              keymile        kirkwood    km_kirkwood:KM_PORTL2
d2net_v2                     arm         arm926ejs   net2big_v2          LaCie          kirkwood        lacie_kw:D2NET_V2
inetspace_v2                 arm         arm926ejs   netspace_v2         LaCie          kirkwood	lacie_kw:INETSPACE_V2
net2big_v2                   arm         arm926ejs   net2big_v2          LaCie          kirkwood	lacie_kw:NET2BIG_V2
netspace_lite_v2             arm         arm926ejs   netspace_v2         LaCie          kirkwood	lacie_kw:NETSPACE_LITE_V2
netspace_max_v2              arm         arm926ejs   netspace_v2         LaCie          kirkwood	lacie_kw:NETSPACE_MAX_V2
netspace_mini_v2             arm         arm926ejs   netspace_v2         LaCie          kirkwood	lacie_kw:NETSPACE_MINI_V2
netspace_v2                  arm         arm926ejs   netspace_v2         LaCie          kirkwood	lacie_kw:NETSPACE_V2
wireless_space               arm         arm926ejs   wireless_space      LaCie          kirkwood
dreamplug                    arm         arm926ejs   -                   Marvell        kirkwood
guruplug                     arm         arm926ejs   -                   Marvell        kirkwood
mv88f6281gtw_ge              arm         arm926ejs   -                   Marvell        kirkwood
openrd_base                  arm         arm926ejs   openrd              Marvell        kirkwood        openrd:BOARD_IS_OPENRD_BASE
openrd_client                arm         arm926ejs   openrd              Marvell        kirkwood        openrd:BOARD_IS_OPENRD_CLIENT
openrd_ultimate              arm         arm926ejs   openrd              Marvell        kirkwood        openrd:BOARD_IS_OPENRD_ULTIMATE
rd6281a                      arm         arm926ejs   -                   Marvell        kirkwood
sheevaplug                   arm         arm926ejs   -                   Marvell        kirkwood
ib62x0                       arm         arm926ejs   ib62x0              raidsonic      kirkwood
dockstar                     arm         arm926ejs   -                   Seagate        kirkwood
tk71                         arm         arm926ejs   tk71                karo           kirkwood
devkit3250                   arm         arm926ejs   devkit3250          timll          lpc32xx
jadecpu                      arm         arm926ejs   jadecpu             syteco         mb86r0x
mx25pdk                      arm         arm926ejs   mx25pdk             freescale      mx25		mx25pdk:IMX_CONFIG=board/freescale/mx25pdk/imximage.cfg
tx25                         arm         arm926ejs   tx25                karo           mx25
zmx25                        arm         arm926ejs   zmx25               syteco         mx25
imx27lite                    arm         arm926ejs   imx27lite           logicpd        mx27
magnesium                    arm         arm926ejs   imx27lite           logicpd        mx27
apx4devkit                   arm         arm926ejs   apx4devkit          bluegiga       mxs		apx4devkit
m28evk                       arm         arm926ejs   m28evk              denx           mxs		m28evk
mx28evk                      arm         arm926ejs   mx28evk             freescale      mxs		mx28evk
sc_sps_1                     arm         arm926ejs   sc_sps_1            schulercontrol mxs
nhk8815                      arm         arm926ejs   nhk8815             st             nomadik
nhk8815_onenand              arm         arm926ejs   nhk8815             st             nomadik       nhk8815:BOOT_ONENAND
omap5912osk                  arm         arm926ejs   -                   ti             omap
omap730p2		     arm         arm926ejs   omap730p2		 ti             omap        omap730p2:CS3_BOOT
omap730p2_cs0boot	     arm         arm926ejs   omap730p2		 ti             omap        omap730p2:CS0_BOOT
omap730p2_cs3boot	     arm         arm926ejs   omap730p2		 ti             omap        omap730p2:CS3_BOOT
edminiv2                     arm         arm926ejs   -                   LaCie          orion5x
dkb			     arm         arm926ejs   -                   Marvell        pantheon
spear300                     arm         arm926ejs   spear300            spear          spear       spear3xx_evb:spear300
spear300_nand                arm         arm926ejs   spear300            spear          spear       spear3xx_evb:spear300,nand
spear300_usbtty              arm         arm926ejs   spear300            spear          spear       spear3xx_evb:spear300,usbtty
spear300_usbtty_nand         arm         arm926ejs   spear300            spear          spear       spear3xx_evb:spear300,usbtty,nand
spear310                     arm         arm926ejs   spear310            spear          spear       spear3xx_evb:spear310
spear310_pnor                arm         arm926ejs   spear310            spear          spear       spear3xx_evb:spear310,FLASH_PNOR
spear310_nand                arm         arm926ejs   spear310            spear          spear       spear3xx_evb:spear310,nand
spear310_usbtty              arm         arm926ejs   spear310            spear          spear       spear3xx_evb:spear310,usbtty
spear310_usbtty_pnor         arm         arm926ejs   spear310            spear          spear       spear3xx_evb:spear310,usbtty,FLASH_PNOR
spear310_usbtty_nand         arm         arm926ejs   spear310            spear          spear       spear3xx_evb:spear310,usbtty,nand
spear320                     arm         arm926ejs   spear320            spear          spear       spear3xx_evb:spear320
spear320_pnor                arm         arm926ejs   spear320            spear          spear       spear3xx_evb:spear320,FLASH_PNOR
spear320_nand                arm         arm926ejs   spear320            spear          spear       spear3xx_evb:spear320,nand
spear320_usbtty              arm         arm926ejs   spear320            spear          spear       spear3xx_evb:spear320,usbtty
spear320_usbtty_pnor         arm         arm926ejs   spear320            spear          spear       spear3xx_evb:spear320,usbtty,FLASH_PNOR
spear320_usbtty_nand         arm         arm926ejs   spear320            spear          spear       spear3xx_evb:spear320,usbtty,nand
spear600                     arm         arm926ejs   spear600            spear          spear       spear6xx_evb:spear600
spear600_nand                arm         arm926ejs   spear600            spear          spear       spear6xx_evb:spear600,nand
spear600_usbtty              arm         arm926ejs   spear600            spear          spear       spear6xx_evb:spear600,usbtty
spear600_usbtty_nand         arm         arm926ejs   spear600            spear          spear       spear6xx_evb:spear600,usbtty,nand
x600			     arm         arm926ejs   -                   spear          spear       x600
versatileab                  arm         arm926ejs   versatile           armltd         versatile   versatile:ARCH_VERSATILE_AB
versatilepb                  arm         arm926ejs   versatile           armltd         versatile   versatile:ARCH_VERSATILE_PB
versatileqemu                arm         arm926ejs   versatile           armltd         versatile   versatile:ARCH_VERSATILE_QEMU,ARCH_VERSATILE_PB
integratorap_cm946es         arm         arm946es    integrator          armltd         -               integratorap:CM946ES
integratorcp_cm946es         arm         arm946es    integrator          armltd         -               integratorcp:CM946ES
ca9x4_ct_vxp                 arm         armv7       vexpress            armltd
<<<<<<< HEAD
am335x_evm                   arm         armv7       am335x              ti             am33xx      am335x_evm:SERIAL1,CONS_INDEX=1
am335x_evm_uart1             arm         armv7       am335x              ti             am33xx      am335x_evm:SERIAL2,CONS_INDEX=2
am335x_evm_uart2             arm         armv7       am335x              ti             am33xx      am335x_evm:SERIAL3,CONS_INDEX=3
am335x_evm_uart3             arm         armv7       am335x              ti             am33xx      am335x_evm:SERIAL4,CONS_INDEX=4
am335x_evm_uart4             arm         armv7       am335x              ti             am33xx      am335x_evm:SERIAL5,CONS_INDEX=5
am335x_evm_uart5             arm         armv7       am335x              ti             am33xx      am335x_evm:SERIAL6,CONS_INDEX=6
=======
am335x_evm                   arm         armv7       am335x              ti             am33xx
am335x_evm_tpm		     arm	 armv7	     am335x		 ti		am33xx		am335x_evm:ATMEL_TPM
>>>>>>> c3e21abf
highbank                     arm         armv7       highbank            -              highbank
mx51_efikamx                 arm         armv7       mx51_efikamx        genesi         mx5		mx51_efikamx:MACH_TYPE=MACH_TYPE_MX51_EFIKAMX,IMX_CONFIG=board/genesi/mx51_efikamx/imximage_mx.cfg
mx51_efikasb                 arm         armv7       mx51_efikamx        genesi         mx5		mx51_efikamx:MACH_TYPE=MACH_TYPE_MX51_EFIKASB,IMX_CONFIG=board/genesi/mx51_efikamx/imximage_sb.cfg
mx51evk                      arm         armv7       mx51evk             freescale      mx5		mx51evk:IMX_CONFIG=board/freescale/mx51evk/imximage.cfg
mx53ard                      arm         armv7       mx53ard             freescale      mx5		mx53ard:IMX_CONFIG=board/freescale/mx53ard/imximage_dd3.cfg
mx53evk                      arm         armv7       mx53evk             freescale      mx5		mx53evk:IMX_CONFIG=board/freescale/mx53evk/imximage.cfg
mx53loco                     arm         armv7       mx53loco            freescale      mx5		mx53loco:IMX_CONFIG=board/freescale/mx53loco/imximage.cfg
mx53smd                      arm         armv7       mx53smd             freescale      mx5		mx53smd:IMX_CONFIG=board/freescale/mx53smd/imximage.cfg
ima3-mx53                    arm         armv7       ima3-mx53           esg            mx5		ima3-mx53:IMX_CONFIG=board/esg/ima3-mx53/imximage.cfg
vision2                      arm         armv7       vision2             ttcontrol      mx5		vision2:IMX_CONFIG=board/ttcontrol/vision2/imximage_hynix.cfg
mx6qarm2                     arm         armv7       mx6qarm2            freescale      mx6		mx6qarm2:IMX_CONFIG=board/freescale/mx6qarm2/imximage.cfg
mx6qsabreauto                arm         armv7       mx6qsabreauto       freescale      mx6		mx6qsabreauto:IMX_CONFIG=board/freescale/mx6qsabreauto/imximage.cfg
mx6qsabrelite                arm         armv7       mx6qsabrelite       freescale      mx6		mx6qsabrelite:IMX_CONFIG=board/freescale/imx/ddr/mx6q_4x_mt41j128.cfg
mx6qsabresd                  arm         armv7       mx6qsabresd         freescale      mx6		mx6qsabresd:IMX_CONFIG=board/freescale/imx/ddr/mx6q_4x_mt41j128.cfg
eco5pk                       arm         armv7       eco5pk              8dtech         omap3
cm_t35                       arm         armv7       cm_t35              -              omap3
omap3_overo                  arm         armv7       overo               -              omap3
omap3_pandora                arm         armv7       pandora             -              omap3
dig297                       arm         armv7       dig297              comelit        omap3
igep0020                     arm         armv7       igep0020            isee           omap3		igep00x0:MACH_TYPE=MACH_TYPE_IGEP0020,BOOT_ONENAND
igep0020_nand                arm         armv7       igep0020            isee           omap3		igep00x0:MACH_TYPE=MACH_TYPE_IGEP0020,BOOT_NAND
igep0030                     arm         armv7       igep0030            isee           omap3		igep00x0:MACH_TYPE=MACH_TYPE_IGEP0030,BOOT_ONENAND
igep0030_nand                arm         armv7       igep0030            isee           omap3		igep00x0:MACH_TYPE=MACH_TYPE_IGEP0030,BOOT_NAND
am3517_evm                   arm         armv7       am3517evm           logicpd        omap3
mt_ventoux                   arm         armv7       mt_ventoux          teejet         omap3
omap3_zoom1                  arm         armv7       zoom1               logicpd        omap3
omap3_zoom2                  arm         armv7       zoom2               logicpd        omap3
omap3_logic                  arm         armv7       omap3som            logicpd        omap3
omap3_mvblx                  arm         armv7       mvblx               matrix_vision  omap3
am3517_crane                 arm         armv7       am3517crane         ti             omap3
omap3_beagle                 arm         armv7       beagle              ti             omap3
omap3_evm                    arm         armv7       evm                 ti             omap3
omap3_evm_quick_mmc          arm         armv7       evm                 ti             omap3
omap3_evm_quick_nand         arm         armv7       evm                 ti             omap3
omap3_sdp3430                arm         armv7       sdp3430             ti             omap3
devkit8000                   arm         armv7       devkit8000          timll          omap3
mcx                          arm         armv7       mcx                 htkw           omap3
tricorder                    arm         armv7       tricorder           corscience     omap3
twister                      arm         armv7       twister             technexion     omap3
nokia_rx51                   arm         armv7       rx51                nokia          omap3
omap4_panda                  arm         armv7       panda               ti             omap4
omap4_sdp4430                arm         armv7       sdp4430             ti             omap4
omap5_evm                    arm         armv7       omap5_evm           ti		omap5
s5p_goni                     arm         armv7       goni                samsung        s5pc1xx
smdkc100                     arm         armv7       smdkc100            samsung        s5pc1xx
origen			     arm	 armv7	     origen		 samsung	exynos
s5pc210_universal            arm         armv7       universal_c210      samsung        exynos
smdk5250		     arm	 armv7	     smdk5250		 samsung	exynos
smdkv310		     arm	 armv7	     smdkv310		 samsung	exynos
trats                        arm         armv7       trats               samsung        exynos
harmony                      arm         armv7:arm720t harmony           nvidia         tegra20
seaboard                     arm         armv7:arm720t seaboard          nvidia         tegra20
ventana                      arm         armv7:arm720t ventana           nvidia         tegra20
whistler                     arm         armv7:arm720t whistler          nvidia         tegra20
colibri_t20_iris             arm         armv7:arm720t colibri_t20_iris  toradex        tegra20
u8500_href                   arm         armv7       u8500               st-ericsson    u8500
snowball                     arm         armv7       snowball               st-ericsson    u8500
kzm9g                        arm         armv7       kzm9g               kmc            rmobile
armadillo-800eva             arm         armv7       armadillo-800eva    atmark-techno  rmobile
zynq                         arm         armv7       zynq                xilinx         zynq
socfpga_cyclone5                arm         armv7          socfpga_cyclone5    altera		    socfpga
actux1_4_16                  arm         ixp         actux1              -              -           actux1:FLASH2X2
actux1_4_32                  arm         ixp         actux1              -              -           actux1:FLASH2X2,RAM_32MB
actux1_8_16                  arm         ixp         actux1              -              -           actux1:FLASH1X8
actux1_8_32                  arm         ixp         actux1              -              -           actux1:FLASH1X8,RAM_32MB
actux2                       arm         ixp
actux3                       arm         ixp
actux4                       arm         ixp
dvlhost                      arm         ixp
pdnb3                        arm         ixp         pdnb3               prodrive
scpu                         arm         ixp         pdnb3               prodrive       -           pdnb3:SCPU
balloon3                     arm         pxa
h2200                        arm         pxa
lubbock                      arm         pxa
palmld                       arm         pxa
palmtc                       arm         pxa
polaris                      arm         pxa         trizepsiv           -              -           trizepsiv:POLARIS
pxa255_idp                   arm         pxa
trizepsiv                    arm         pxa
vpac270_nor_128              arm         pxa         vpac270             -              -           vpac270:NOR,RAM_128M
vpac270_nor_256              arm         pxa         vpac270             -              -           vpac270:NOR,RAM_256M
vpac270_ond_256              arm         pxa         vpac270             -              -           vpac270:ONENAND,RAM_256M
xaeniax                      arm         pxa
zipitz2                      arm         pxa
colibri_pxa270               arm         pxa         -                   toradex
jornada                      arm         sa1100
plutux                       arm         armv7:arm720t plutux            avionic-design tegra20
medcom-wide                  arm         armv7:arm720t medcom-wide       avionic-design tegra20
tec                          arm         armv7:arm720t tec               avionic-design tegra20
paz00                        arm         armv7:arm720t paz00             compal         tegra20
trimslice                    arm         armv7:arm720t trimslice         compulab       tegra20
atngw100                     avr32       at32ap      -                   atmel          at32ap700x
atngw100mkii                 avr32       at32ap      -                   atmel          at32ap700x
atstk1002                    avr32       at32ap      atstk1000           atmel          at32ap700x
atstk1003                    avr32       at32ap      atstk1000           atmel          at32ap700x
atstk1004                    avr32       at32ap      atstk1000           atmel          at32ap700x
atstk1006                    avr32       at32ap      atstk1000           atmel          at32ap700x
favr-32-ezkit                avr32       at32ap      -                   earthlcd       at32ap700x
grasshopper                  avr32       at32ap      -                   in-circuit     at32ap700x
mimc200                      avr32       at32ap      -                   mimc           at32ap700x
hammerhead                   avr32       at32ap      -                   miromico       at32ap700x
bct-brettl2                  blackfin    blackfin
bf506f-ezkit                 blackfin    blackfin
bf518f-ezbrd                 blackfin    blackfin
bf525-ucr2                   blackfin    blackfin
bf526-ezbrd                  blackfin    blackfin
bf527-ad7160-eval            blackfin    blackfin
bf527-ezkit                  blackfin    blackfin
bf527-ezkit-v2               blackfin    blackfin    bf527-ezkit         -              -           bf527-ezkit:BF527_EZKIT_REV_2_1
bf527-sdp                    blackfin    blackfin
bf533-ezkit                  blackfin    blackfin
bf533-stamp                  blackfin    blackfin
bf537-minotaur               blackfin    blackfin
bf537-pnav                   blackfin    blackfin
bf537-srv1                   blackfin    blackfin
bf537-stamp                  blackfin    blackfin
bf538f-ezkit                 blackfin    blackfin
bf548-ezkit                  blackfin    blackfin
bf561-acvilon                blackfin    blackfin
bf561-ezkit                  blackfin    blackfin
blackstamp                   blackfin    blackfin
blackvme                     blackfin    blackfin
br4                          blackfin    blackfin
cm-bf527                     blackfin    blackfin
cm-bf533                     blackfin    blackfin
cm-bf537e                    blackfin    blackfin
cm-bf537u                    blackfin    blackfin
cm-bf548                     blackfin    blackfin
cm-bf561                     blackfin    blackfin
dnp5370                      blackfin    blackfin
ibf-dsp561                   blackfin    blackfin
ip04                         blackfin    blackfin
pr1                          blackfin    blackfin
tcm-bf518                    blackfin    blackfin
tcm-bf537                    blackfin    blackfin
M52277EVB                    m68k        mcf5227x    m52277evb           freescale      -           M52277EVB:SYS_SPANSION_BOOT,SYS_TEXT_BASE=0x00000000
M52277EVB_stmicro            m68k        mcf5227x    m52277evb           freescale      -           M52277EVB:CF_SBF,SYS_STMICRO_BOOT,SYS_TEXT_BASE=0x43E00000
M5235EVB                     m68k        mcf523x     m5235evb            freescale      -           M5235EVB:SYS_TEXT_BASE=0xFFE00000
M5235EVB_Flash32             m68k        mcf523x     m5235evb            freescale      -           M5235EVB:NORFLASH_PS32BIT,SYS_TEXT_BASE=0xFFC00000
cobra5272                    m68k        mcf52x2     cobra5272           -
idmr                         m68k        mcf52x2
eb_cpu5282                   m68k        mcf52x2     eb_cpu5282          BuS            -           eb_cpu5282:SYS_TEXT_BASE=0xFF000000,SYS_MONITOR_BASE=0xFF000400
eb_cpu5282_internal          m68k        mcf52x2     eb_cpu5282          BuS            -           eb_cpu5282:SYS_TEXT_BASE=0xF0000000,SYS_MONITOR_BASE=0xF0000418
TASREG                       m68k        mcf52x2     tasreg              esd
M5208EVBE                    m68k        mcf52x2     m5208evbe           freescale
M5249EVB                     m68k        mcf52x2     m5249evb            freescale
M5253DEMO                    m68k        mcf52x2     m5253demo           freescale
M5253EVBE                    m68k        mcf52x2     m5253evbe           freescale
M5271EVB                     m68k        mcf52x2     m5271evb            freescale
M5272C3                      m68k        mcf52x2     m5272c3             freescale
M5275EVB                     m68k        mcf52x2     m5275evb            freescale
M5282EVB                     m68k        mcf52x2     m5282evb            freescale
astro_mcf5373l               m68k        mcf532x     mcf5373l            astro
M53017EVB                    m68k        mcf532x     m53017evb           freescale
M5329AFEE                    m68k        mcf532x     m5329evb            freescale      -           M5329EVB:NANDFLASH_SIZE=0
M5329BFEE                    m68k        mcf532x     m5329evb            freescale      -           M5329EVB:NANDFLASH_SIZE=16
M5373EVB                     m68k        mcf532x     m5373evb            freescale      -           M5373EVB:NANDFLASH_SIZE=16
M54418TWR                    m68k        mcf5445x    m54418twr           freescale      -           M54418TWR:CF_SBF,SYS_SERIAL_BOOT,SYS_TEXT_BASE=0x47E00000,SYS_INPUT_CLKSRC=50000000
M54418TWR_nand_mii           m68k        mcf5445x    m54418twr           freescale      -           M54418TWR:SYS_NAND_BOOT,SYS_TEXT_BASE=0x47E00000,SYS_INPUT_CLKSRC=25000000
M54418TWR_nand_rmii          m68k        mcf5445x    m54418twr           freescale      -           M54418TWR:SYS_NAND_BOOT,SYS_TEXT_BASE=0x47E00000,SYS_INPUT_CLKSRC=50000000
M54418TWR_nand_rmii_lowfreq  m68k        mcf5445x    m54418twr           freescale      -           M54418TWR:SYS_NAND_BOOT,LOW_MCFCLK,SYS_TEXT_BASE=0x47E00000,SYS_INPUT_CLKSRC=50000000
M54418TWR_serial_mii         m68k        mcf5445x    m54418twr           freescale      -           M54418TWR:CF_SBF,SYS_SERIAL_BOOT,SYS_TEXT_BASE=0x47E00000,SYS_INPUT_CLKSRC=25000000
M54418TWR_serial_rmii        m68k        mcf5445x    m54418twr           freescale      -           M54418TWR:CF_SBF,SYS_SERIAL_BOOT,SYS_TEXT_BASE=0x47E00000,SYS_INPUT_CLKSRC=50000000
M54451EVB                    m68k        mcf5445x    m54451evb           freescale      -           M54451EVB:SYS_TEXT_BASE=0x00000000,SYS_INPUT_CLKSRC=24000000
M54451EVB_stmicro            m68k        mcf5445x    m54451evb           freescale      -           M54451EVB:CF_SBF,SYS_STMICRO_BOOT,SYS_TEXT_BASE=0x47e00000,SYS_INPUT_CLKSRC=24000000
M54455EVB                    m68k        mcf5445x    m54455evb           freescale      -           M54455EVB:SYS_ATMEL_BOOT,SYS_TEXT_BASE=0x04000000,SYS_INPUT_CLKSRC=33333333
M54455EVB_a66                m68k        mcf5445x    m54455evb           freescale      -           M54455EVB:SYS_ATMEL_BOOT,SYS_TEXT_BASE=0x04000000,SYS_INPUT_CLKSRC=66666666
M54455EVB_i66                m68k        mcf5445x    m54455evb           freescale      -           M54455EVB:SYS_INTEL_BOOT,SYS_TEXT_BASE=0x00000000,SYS_INPUT_CLKSRC=66666666
M54455EVB_intel              m68k        mcf5445x    m54455evb           freescale      -           M54455EVB:SYS_INTEL_BOOT,SYS_TEXT_BASE=0x00000000,SYS_INPUT_CLKSRC=33333333
M54455EVB_stm33              m68k        mcf5445x    m54455evb           freescale      -           M54455EVB:SYS_STMICRO_BOOT,CF_SBF,SYS_TEXT_BASE=0x4FE00000,SYS_INPUT_CLKSRC=33333333
M5475AFE                     m68k        mcf547x_8x  m547xevb            freescale      -           M5475EVB:SYS_BUSCLK=133333333,SYS_BOOTSZ=2,SYS_DRAMSZ=64
M5475BFE		     m68k        mcf547x_8x  m547xevb            freescale      -           M5475EVB:SYS_BUSCLK=133333333,SYS_BOOTSZ=2,SYS_DRAMSZ=64,SYS_NOR1SZ=16
M5475CFE		     m68k	 mcf547x_8x  m547xevb            freescale      -           M5475EVB:SYS_BUSCLK=133333333,SYS_BOOTSZ=2,SYS_DRAMSZ=64,SYS_NOR1SZ=16,SYS_VIDEO,SYS_USBCTRL
M5475DFE		     m68k	 mcf547x_8x  m547xevb            freescale      -           M5475EVB:SYS_BUSCLK=133333333,SYS_BOOTSZ=2,SYS_DRAMSZ=64,SYS_USBCTRL
M5475EFE		     m68k	 mcf547x_8x  m547xevb            freescale      -           M5475EVB:SYS_BUSCLK=133333333,SYS_BOOTSZ=2,SYS_DRAMSZ=64,SYS_VIDEO,SYS_USBCTRL
M5475FFE		     m68k	 mcf547x_8x  m547xevb            freescale      -           M5475EVB:SYS_BUSCLK=133333333,SYS_BOOTSZ=2,SYS_DRAMSZ=64,SYS_NOR1SZ=32,SYS_VIDEO,SYS_USBCTRL,SYS_DRAMSZ1=64
M5475GFE		     m68k        mcf547x_8x  m547xevb            freescale      -           M5475EVB:SYS_BUSCLK=133333333,SYS_BOOTSZ=4,SYS_DRAMSZ=64
M5485AFE                     m68k        mcf547x_8x  m548xevb            freescale      -           M5485EVB:SYS_BUSCLK=100000000,SYS_BOOTSZ=2,SYS_DRAMSZ=64
M5485BFE		     m68k        mcf547x_8x  m548xevb            freescale      -           M5485EVB:SYS_BUSCLK=100000000,SYS_BOOTSZ=2,SYS_DRAMSZ=64,SYS_NOR1SZ=16
M5485CFE		     m68k	 mcf547x_8x  m548xevb            freescale      -           M5485EVB:SYS_BUSCLK=100000000,SYS_BOOTSZ=2,SYS_DRAMSZ=64,SYS_NOR1SZ=16,SYS_VIDEO,SYS_USBCTRL
M5485DFE		     m68k	 mcf547x_8x  m548xevb            freescale      -           M5485EVB:SYS_BUSCLK=100000000,SYS_BOOTSZ=2,SYS_DRAMSZ=64,SYS_USBCTRL
M5485EFE		     m68k	 mcf547x_8x  m548xevb            freescale      -           M5485EVB:SYS_BUSCLK=100000000,SYS_BOOTSZ=2,SYS_DRAMSZ=64,SYS_VIDEO,SYS_USBCTRL
M5485FFE		     m68k	 mcf547x_8x  m548xevb            freescale      -           M5485EVB:SYS_BUSCLK=100000000,SYS_BOOTSZ=2,SYS_DRAMSZ=64,SYS_NOR1SZ=32,SYS_VIDEO,SYS_USBCTRL,SYS_DRAMSZ1=64
M5485GFE		     m68k        mcf547x_8x  m548xevb            freescale      -           M5485EVB:SYS_BUSCLK=100000000,SYS_BOOTSZ=4,SYS_DRAMSZ=64
M5485HFE		     m68k        mcf547x_8x  m548xevb            freescale      -           M5485EVB:SYS_BUSCLK=100000000,SYS_BOOTSZ=2,SYS_DRAMSZ=64,SYS_NOR1SZ=16,SYS_VIDEO
microblaze-generic           microblaze  microblaze  microblaze-generic  xilinx
qemu_mips                    mips        mips32      qemu-mips           -              -           qemu-mips:SYS_BIG_ENDIAN
qemu_mipsel                  mips        mips32      qemu-mips           -              -           qemu-mips:SYS_LITTLE_ENDIAN
qemu_mips64                  mips        mips64      qemu-mips           -              -           qemu-mips64:SYS_BIG_ENDIAN
qemu_mips64el                mips        mips64      qemu-mips           -              -           qemu-mips64:SYS_LITTLE_ENDIAN
vct_platinum                 mips        mips32      vct                 micronas       -           vct:VCT_PLATINUM
vct_platinumavc              mips        mips32      vct                 micronas       -           vct:VCT_PLATINUMAVC
vct_platinumavc_onenand      mips        mips32      vct                 micronas       -           vct:VCT_PLATINUMAVC,VCT_ONENAND
vct_platinumavc_onenand_small mips       mips32      vct                 micronas       -           vct:VCT_PLATINUMAVC,VCT_ONENAND,VCT_SMALL_IMAGE
vct_platinumavc_small        mips        mips32      vct                 micronas       -           vct:VCT_PLATINUMAVC,VCT_SMALL_IMAGE
vct_platinum_onenand         mips        mips32      vct                 micronas       -           vct:VCT_PLATINUM,VCT_ONENAND
vct_platinum_onenand_small   mips        mips32      vct                 micronas       -           vct:VCT_PLATINUM,VCT_ONENAND,VCT_SMALL_IMAGE
vct_platinum_small           mips        mips32      vct                 micronas       -           vct:VCT_PLATINUM,VCT_SMALL_IMAGE
vct_premium                  mips        mips32      vct                 micronas       -           vct:VCT_PREMIUM
vct_premium_onenand          mips        mips32      vct                 micronas       -           vct:VCT_PREMIUM,VCT_ONENAND
vct_premium_onenand_small    mips        mips32      vct                 micronas       -           vct:VCT_PREMIUM,VCT_ONENAND,VCT_SMALL_IMAGE
vct_premium_small            mips        mips32      vct                 micronas       -           vct:VCT_PREMIUM,VCT_SMALL_IMAGE
dbau1000                     mips        mips32      dbau1x00            -              au1x00      dbau1x00:DBAU1000
dbau1100                     mips        mips32      dbau1x00            -              au1x00      dbau1x00:DBAU1100
dbau1500                     mips        mips32      dbau1x00            -              au1x00      dbau1x00:DBAU1500
dbau1550                     mips        mips32      dbau1x00            -              au1x00      dbau1x00:DBAU1550
dbau1550_el                  mips        mips32      dbau1x00            -              au1x00      dbau1x00:DBAU1550,SYS_LITTLE_ENDIAN
pb1000                       mips        mips32      pb1x00              -              au1x00      pb1x00:PB1000
incaip                       mips        mips32      incaip              -              incaip
incaip_100MHz                mips        mips32      incaip              -              incaip      incaip:CPU_CLOCK_RATE=100000000
incaip_133MHz                mips        mips32      incaip              -              incaip      incaip:CPU_CLOCK_RATE=133000000
incaip_150MHz                mips        mips32      incaip              -              incaip      incaip:CPU_CLOCK_RATE=150000000
qi_lb60                      mips        xburst      qi_lb60             qi
adp-ag101                    nds32       n1213       adp-ag101           AndesTech      ag101
adp-ag101p                   nds32       n1213       adp-ag101p          AndesTech      ag101
adp-ag102                    nds32       n1213       adp-ag102           AndesTech      ag102
nios2-generic                nios2       nios2       nios2-generic       altera
PCI5441                      nios2       nios2       pci5441             psyent
PK1C20                       nios2       nios2       pk1c20              psyent
openrisc-generic             openrisc    or1200      openrisc-generic    openrisc       -
EVB64260                     powerpc     74xx_7xx    evb64260            -              -           EVB64260
EVB64260_750CX               powerpc     74xx_7xx    evb64260            -              -           EVB64260
P3G4                         powerpc     74xx_7xx    evb64260
PCIPPC2                      powerpc     74xx_7xx    pcippc2
PCIPPC6                      powerpc     74xx_7xx    pcippc2
ppmc7xx                      powerpc     74xx_7xx
ZUMA                         powerpc     74xx_7xx    evb64260
ELPPC                        powerpc     74xx_7xx    elppc               eltec
CPCI750                      powerpc     74xx_7xx    cpci750             esd
mpc7448hpc2                  powerpc     74xx_7xx    mpc7448hpc2         freescale
DB64360                      powerpc     74xx_7xx    db64360             Marvell
DB64460                      powerpc     74xx_7xx    db64460             Marvell
p3m7448                      powerpc     74xx_7xx    p3mx                prodrive       -           p3mx:P3M7448
p3m750                       powerpc     74xx_7xx    p3mx                prodrive       -           p3mx:P3M750
pdm360ng                     powerpc     mpc512x
aria                         powerpc     mpc512x     -                   davedenx
mecp5123                     powerpc     mpc512x     -                   esd
mpc5121ads                   powerpc     mpc512x     mpc5121ads          freescale
mpc5121ads_rev2              powerpc     mpc512x     mpc5121ads          freescale      -           mpc5121ads:MPC5121ADS_REV2
cmi_mpc5xx                   powerpc     mpc5xx      cmi
PATI                         powerpc     mpc5xx      pati                mpl
a3m071                       powerpc     mpc5xxx     a3m071
a4m072                       powerpc     mpc5xxx     a4m072
BC3450                       powerpc     mpc5xxx     bc3450
canmb                        powerpc     mpc5xxx
cm5200                       powerpc     mpc5xxx
galaxy5200                   powerpc     mpc5xxx     galaxy5200          -              -           galaxy5200:galaxy5200
galaxy5200_LOWBOOT           powerpc     mpc5xxx     galaxy5200          -              -           galaxy5200:galaxy5200_LOWBOOT
icecube_5200                 powerpc     mpc5xxx     icecube             -              -           IceCube
icecube_5200_DDR             powerpc     mpc5xxx     icecube             -              -           IceCube:MPC5200_DDR
icecube_5200_DDR_LOWBOOT     powerpc     mpc5xxx     icecube             -              -           IceCube:SYS_TEXT_BASE=0xFF800000,MPC5200_DDR
icecube_5200_DDR_LOWBOOT08   powerpc     mpc5xxx     icecube             -              -           IceCube:SYS_TEXT_BASE=0xFF800000,MPC5200_DDR
icecube_5200_LOWBOOT         powerpc     mpc5xxx     icecube             -              -           IceCube:SYS_TEXT_BASE=0xFF000000
icecube_5200_LOWBOOT08       powerpc     mpc5xxx     icecube             -              -           IceCube:SYS_TEXT_BASE=0xFF800000
inka4x0                      powerpc     mpc5xxx
ipek01                       powerpc     mpc5xxx
jupiter                      powerpc     mpc5xxx
Lite5200                     powerpc     mpc5xxx     icecube             -              -           IceCube
lite5200b                    powerpc     mpc5xxx     icecube             -              -           IceCube:MPC5200_DDR,LITE5200B
lite5200b_LOWBOOT            powerpc     mpc5xxx     icecube             -              -           IceCube:MPC5200_DDR,LITE5200B,SYS_TEXT_BASE=0xFF000000
lite5200b_PM                 powerpc     mpc5xxx     icecube             -              -           IceCube:MPC5200_DDR,LITE5200B,LITE5200B_PM
Lite5200_LOWBOOT             powerpc     mpc5xxx     icecube             -              -           IceCube:SYS_TEXT_BASE=0xFF000000
Lite5200_LOWBOOT08           powerpc     mpc5xxx     icecube             -              -           IceCube:SYS_TEXT_BASE=0xFF800000
mcc200                       powerpc     mpc5xxx     mcc200              -              -           mcc200
mcc200_COM12                 powerpc     mpc5xxx     mcc200              -              -           mcc200:CONSOLE_COM12
mcc200_COM12_highboot        powerpc     mpc5xxx     mcc200              -              -           mcc200:CONSOLE_COM12,SYS_TEXT_BASE=0xFFF00000
mcc200_COM12_highboot_SDRAM  powerpc     mpc5xxx     mcc200              -              -           mcc200:CONSOLE_COM12,SYS_TEXT_BASE=0xFFF00000,MCC200_SDRAM
mcc200_COM12_SDRAM           powerpc     mpc5xxx     mcc200              -              -           mcc200:CONSOLE_COM12,MCC200_SDRAM
mcc200_highboot              powerpc     mpc5xxx     mcc200              -              -           mcc200:SYS_TEXT_BASE=0xFFF00000
mcc200_highboot_SDRAM        powerpc     mpc5xxx     mcc200              -              -           mcc200:SYS_TEXT_BASE=0xFFF00000,MCC200_SDRAM
mcc200_SDRAM                 powerpc     mpc5xxx     mcc200              -              -           mcc200:MCC200_SDRAM
motionpro                    powerpc     mpc5xxx
munices                      powerpc     mpc5xxx
PM520                        powerpc     mpc5xxx     pm520
PM520_DDR                    powerpc     mpc5xxx     pm520               -              -           PM520:MPC5200_DDR
PM520_ROMBOOT                powerpc     mpc5xxx     pm520               -              -           PM520:BOOT_ROM
PM520_ROMBOOT_DDR            powerpc     mpc5xxx     pm520               -              -           PM520:MPC5200_DDR,BOOT_ROM
prs200                       powerpc     mpc5xxx     mcc200              -              -           mcc200:PRS200,MCC200_SDRAM
prs200_DDR                   powerpc     mpc5xxx     mcc200              -              -           mcc200:PRS200
prs200_highboot              powerpc     mpc5xxx     mcc200              -              -           mcc200:PRS200,SYS_TEXT_BASE=0xFFF00000,MCC200_SDRAM
prs200_highboot_DDR          powerpc     mpc5xxx     mcc200              -              -           mcc200:PRS200,SYS_TEXT_BASE=0xFFF00000
Total5200                    powerpc     mpc5xxx     total5200           -              -           Total5200:TOTAL5200_REV=1
Total5200_lowboot            powerpc     mpc5xxx     total5200           -              -           Total5200:TOTAL5200_REV=1,SYS_TEXT_BASE=0xFE000000
Total5200_Rev2               powerpc     mpc5xxx     total5200           -              -           Total5200:TOTAL5200_REV=2
Total5200_Rev2_lowboot       powerpc     mpc5xxx     total5200           -              -           Total5200:TOTAL5200_REV=2,SYS_TEXT_BASE=0xFE000000
v38b                         powerpc     mpc5xxx
EVAL5200                     powerpc     mpc5xxx     top5200             emk            -           TOP5200:EVAL5200
MINI5200                     powerpc     mpc5xxx     top5200             emk            -           TOP5200:MINI5200
TOP5200                      powerpc     mpc5xxx     top5200             emk            -           TOP5200:TOP5200
cpci5200                     powerpc     mpc5xxx     -                   esd
mecp5200                     powerpc     mpc5xxx     -                   esd
pf5200                       powerpc     mpc5xxx     -                   esd
O2D                          powerpc     mpc5xxx     o2dnt2              ifm            -           o2d
O2D300                       powerpc     mpc5xxx     o2dnt2              ifm            -           o2d300
O2DNT2                       powerpc     mpc5xxx     o2dnt2              ifm            -           o2dnt2
O2DNT2_RAMBOOT               powerpc     mpc5xxx     o2dnt2              ifm            -           o2dnt2:SYS_TEXT_BASE=0x00100000
O2I                          powerpc     mpc5xxx     o2dnt2              ifm            -           o2i
O2MNT                        powerpc     mpc5xxx     o2dnt2              ifm            -           o2mnt
O2MNT_O2M110                 powerpc     mpc5xxx     o2dnt2              ifm            -           o2mnt:IFM_SENSOR_TYPE="O2M110"
O2MNT_O2M112                 powerpc     mpc5xxx     o2dnt2              ifm            -           o2mnt:IFM_SENSOR_TYPE="O2M112"
O2MNT_O2M113                 powerpc     mpc5xxx     o2dnt2              ifm            -           o2mnt:IFM_SENSOR_TYPE="O2M113"
O3DNT                        powerpc     mpc5xxx     o2dnt2              ifm            -           o3dnt
digsy_mtc                    powerpc     mpc5xxx     digsy_mtc           intercontrol
digsy_mtc_RAMBOOT            powerpc     mpc5xxx     digsy_mtc           intercontrol   -           digsy_mtc:SYS_TEXT_BASE=0x00100000
digsy_mtc_rev5               powerpc     mpc5xxx     digsy_mtc           intercontrol   -           digsy_mtc:DIGSY_REV5
digsy_mtc_rev5_RAMBOOT       powerpc     mpc5xxx     digsy_mtc           intercontrol   -           digsy_mtc:SYS_TEXT_BASE=0x00100000,DIGSY_REV5
hmi1001                      powerpc     mpc5xxx     -                   manroland
mucmc52                      powerpc     mpc5xxx     -                   manroland
uc101                        powerpc     mpc5xxx     -                   manroland
MVBC_P                       powerpc     mpc5xxx     mvbc_p              matrix_vision  -           MVBC_P:MVBC_P
MVSMR                        powerpc     mpc5xxx     mvsmr               matrix_vision
pcm030                       powerpc     mpc5xxx     pcm030              phytec         -           pcm030
pcm030_LOWBOOT               powerpc     mpc5xxx     pcm030              phytec         -           pcm030:SYS_TEXT_BASE=0xFF000000
aev                          powerpc     mpc5xxx     tqm5200             tqc
cam5200                      powerpc     mpc5xxx     tqm5200             tqc            -           TQM5200:CAM5200,TQM5200S,TQM5200_B
cam5200_niosflash            powerpc     mpc5xxx     tqm5200             tqc            -           TQM5200:CAM5200,TQM5200S,TQM5200_B,CAM5200_NIOSFLASH
charon                       powerpc     mpc5xxx     tqm5200             tqc            -           charon
fo300                        powerpc     mpc5xxx     tqm5200             tqc            -           TQM5200:FO300
MiniFAP                      powerpc     mpc5xxx     tqm5200             tqc            -           TQM5200:MINIFAP
TB5200                       powerpc     mpc5xxx     tqm5200             tqc
TB5200_B                     powerpc     mpc5xxx     tqm5200             tqc            -           TB5200:TQM5200_B
TQM5200                      powerpc     mpc5xxx     tqm5200             tqc            -           TQM5200:
TQM5200_B                    powerpc     mpc5xxx     tqm5200             tqc            -           TQM5200:TQM5200_B
TQM5200_B_HIGHBOOT           powerpc     mpc5xxx     tqm5200             tqc            -           TQM5200:TQM5200_B,SYS_TEXT_BASE=0xFFF00000
TQM5200S                     powerpc     mpc5xxx     tqm5200             tqc            -           TQM5200:TQM5200_B,TQM5200S
TQM5200S_HIGHBOOT            powerpc     mpc5xxx     tqm5200             tqc            -           TQM5200:TQM5200_B,TQM5200S,SYS_TEXT_BASE=0xFFF00000
TQM5200_STK100               powerpc     mpc5xxx     tqm5200             tqc            -           TQM5200:STK52XX_REV100
Alaska8220                   powerpc     mpc8220     alaska
sorcery                      powerpc     mpc8220
Yukon8220                    powerpc     mpc8220     alaska
A3000                        powerpc     mpc824x     a3000
CPC45                        powerpc     mpc824x     cpc45               -              -           CPC45
CPC45_ROMBOOT                powerpc     mpc824x     cpc45               -              -           CPC45:BOOT_ROM
CU824                        powerpc     mpc824x     cu824
eXalion                      powerpc     mpc824x     eXalion
HIDDEN_DRAGON                powerpc     mpc824x     hidden_dragon
linkstation_HGLAN            powerpc     mpc824x     linkstation         -              -           linkstation:HGLAN=1
MOUSSE                       powerpc     mpc824x     mousse
MUSENKI                      powerpc     mpc824x     musenki
MVBLUE                       powerpc     mpc824x     mvblue
PN62                         powerpc     mpc824x     pn62
Sandpoint8240                powerpc     mpc824x     sandpoint
Sandpoint8245                powerpc     mpc824x     sandpoint
utx8245                      powerpc     mpc824x
debris                       powerpc     mpc824x     -                   etin
kvme080                      powerpc     mpc824x     -                   etin
atc                          powerpc     mpc8260
cogent_mpc8260               powerpc     mpc8260     cogent
CPU86                        powerpc     mpc8260     cpu86               -              -           CPU86
CPU86_ROMBOOT                powerpc     mpc8260     cpu86               -              -           CPU86:BOOT_ROM
CPU87                        powerpc     mpc8260     cpu87               -              -           CPU87
CPU87_ROMBOOT                powerpc     mpc8260     cpu87               -              -           CPU87:BOOT_ROM
ep8248                       powerpc     mpc8260     ep8248
ep8248E                      powerpc     mpc8260     ep8248              -              -           ep8248
ep8260                       powerpc     mpc8260
ep82xxm                      powerpc     mpc8260
gw8260                       powerpc     mpc8260
hymod                        powerpc     mpc8260
IDS8247                      powerpc     mpc8260     ids8247
IPHASE4539                   powerpc     mpc8260     iphase4539
ISPAN                        powerpc     mpc8260     ispan
ISPAN_REVB                   powerpc     mpc8260     ispan               -              -           ISPAN:SYS_REV_B
muas3001                     powerpc     mpc8260     muas3001
muas3001_dev                 powerpc     mpc8260     muas3001            -              -           muas3001:MUAS_DEV_BOARD
PM825                        powerpc     mpc8260     pm826               -              -           PM826:PCI,SYS_TEXT_BASE=0xFF000000
PM825_BIGFLASH               powerpc     mpc8260     pm826               -              -           PM826:PCI,FLASH_32MB,SYS_TEXT_BASE=0x40000000
PM825_ROMBOOT                powerpc     mpc8260     pm826               -              -           PM826:PCI,BOOT_ROM,SYS_TEXT_BASE=0xFF800000
PM825_ROMBOOT_BIGFLASH       powerpc     mpc8260     pm826               -              -           PM826:PCI,BOOT_ROM,FLASH_32MB,SYS_TEXT_BASE=0xFF800000
PM826                        powerpc     mpc8260     pm826               -              -           PM826:SYS_TEXT_BASE=0xFF000000
PM826_BIGFLASH               powerpc     mpc8260     pm826               -              -           PM826:FLASH_32MB,SYS_TEXT_BASE=0x40000000
PM826_ROMBOOT                powerpc     mpc8260     pm826               -              -           PM826:BOOT_ROM,SYS_TEXT_BASE=0xFF800000
PM826_ROMBOOT_BIGFLASH       powerpc     mpc8260     pm826               -              -           PM826:BOOT_ROM,FLASH_32MB,SYS_TEXT_BASE=0xFF800000
PM828                        powerpc     mpc8260     pm828               -              -           PM828
PM828_PCI                    powerpc     mpc8260     pm828               -              -           PM828:PCI
PM828_ROMBOOT                powerpc     mpc8260     pm828               -              -           PM828:BOOT_ROM,SYS_TEXT_BASE=0xFF800000
PM828_ROMBOOT_PCI            powerpc     mpc8260     pm828               -              -           PM828:PCI,BOOT_ROM,SYS_TEXT_BASE=0xFF800000
ppmc8260                     powerpc     mpc8260
Rattler                      powerpc     mpc8260     rattler             -              -           Rattler
Rattler8248                  powerpc     mpc8260     rattler             -              -           Rattler:MPC8248
RPXsuper                     powerpc     mpc8260     rpxsuper
rsdproto                     powerpc     mpc8260
sacsng                       powerpc     mpc8260
ZPC1900                      powerpc     mpc8260     zpc1900
MPC8260ADS                   powerpc     mpc8260     mpc8260ads          freescale      -           MPC8260ADS:ADSTYPE=CONFIG_SYS_8260ADS
MPC8260ADS_33MHz             powerpc     mpc8260     mpc8260ads          freescale      -           MPC8260ADS:ADSTYPE=CONFIG_SYS_8260ADS,8260_CLKIN=33000000
MPC8260ADS_33MHz_lowboot     powerpc     mpc8260     mpc8260ads          freescale      -           MPC8260ADS:ADSTYPE=CONFIG_SYS_8260ADS,8260_CLKIN=33000000,SYS_TEXT_BASE=0xFF800000
MPC8260ADS_40MHz             powerpc     mpc8260     mpc8260ads          freescale      -           MPC8260ADS:ADSTYPE=CONFIG_SYS_8260ADS,8260_CLKIN=40000000
MPC8260ADS_40MHz_lowboot     powerpc     mpc8260     mpc8260ads          freescale      -           MPC8260ADS:ADSTYPE=CONFIG_SYS_8260ADS,8260_CLKIN=40000000,SYS_TEXT_BASE=0xFF800000
MPC8260ADS_lowboot           powerpc     mpc8260     mpc8260ads          freescale      -           MPC8260ADS:ADSTYPE=CONFIG_SYS_8260ADS,SYS_TEXT_BASE=0xFF800000
MPC8266ADS                   powerpc     mpc8260     mpc8266ads          freescale
MPC8272ADS                   powerpc     mpc8260     mpc8260ads          freescale      -           MPC8260ADS:ADSTYPE=CONFIG_SYS_8272ADS
MPC8272ADS_lowboot           powerpc     mpc8260     mpc8260ads          freescale      -           MPC8260ADS:ADSTYPE=CONFIG_SYS_8272ADS,SYS_TEXT_BASE=0xFF800000
PQ2FADS                      powerpc     mpc8260     mpc8260ads          freescale      -           MPC8260ADS:ADSTYPE=CONFIG_SYS_PQ2FADS
PQ2FADS_lowboot              powerpc     mpc8260     mpc8260ads          freescale      -           MPC8260ADS:ADSTYPE=CONFIG_SYS_PQ2FADS,SYS_TEXT_BASE=0xFF800000
PQ2FADS-VR                   powerpc     mpc8260     mpc8260ads          freescale      -           MPC8260ADS:ADSTYPE=CONFIG_SYS_PQ2FADS,8260_CLKIN=66000000
PQ2FADS-VR_lowboot           powerpc     mpc8260     mpc8260ads          freescale      -           MPC8260ADS:ADSTYPE=CONFIG_SYS_PQ2FADS,8260_CLKIN=66000000,SYS_TEXT_BASE=0xFF800000
PQ2FADS-ZU                   powerpc     mpc8260     mpc8260ads          freescale      -           MPC8260ADS:ADSTYPE=CONFIG_SYS_PQ2FADS
PQ2FADS-ZU_66MHz             powerpc     mpc8260     mpc8260ads          freescale      -           MPC8260ADS:ADSTYPE=CONFIG_SYS_PQ2FADS,8260_CLKIN=66000000
PQ2FADS-ZU_66MHz_lowboot     powerpc     mpc8260     mpc8260ads          freescale      -           MPC8260ADS:ADSTYPE=CONFIG_SYS_PQ2FADS,8260_CLKIN=66000000,SYS_TEXT_BASE=0xFF800000
PQ2FADS-ZU_lowboot           powerpc     mpc8260     mpc8260ads          freescale      -           MPC8260ADS:ADSTYPE=CONFIG_SYS_PQ2FADS,SYS_TEXT_BASE=0xFF800000
VoVPN-GW_66MHz               powerpc     mpc8260     vovpn-gw            funkwerk       -           VoVPN-GW:CLKIN_66MHz
mgcoge                       powerpc     mpc8260     km82xx              keymile        -           km82xx:MGCOGE
mgcoge3ne                    powerpc     mpc8260     km82xx              keymile        -           km82xx:MGCOGE3NE
TQM8255_AA                   powerpc     mpc8260     tqm8260             tqc            -           TQM8260:MPC8255,300MHz
TQM8260_AA                   powerpc     mpc8260     tqm8260             tqc            -           TQM8260:MPC8260,200MHz
TQM8260_AB                   powerpc     mpc8260     tqm8260             tqc            -           TQM8260:MPC8260,200MHz,L2_CACHE,BUSMODE_60x
TQM8260_AC                   powerpc     mpc8260     tqm8260             tqc            -           TQM8260:MPC8260,200MHz,L2_CACHE,BUSMODE_60x
TQM8260_AD                   powerpc     mpc8260     tqm8260             tqc            -           TQM8260:MPC8260,300MHz,BUSMODE_60x
TQM8260_AE                   powerpc     mpc8260     tqm8260             tqc            -           TQM8260:MPC8260,266MHz
TQM8260_AF                   powerpc     mpc8260     tqm8260             tqc            -           TQM8260:MPC8260,300MHz,BUSMODE_60x
TQM8260_AG                   powerpc     mpc8260     tqm8260             tqc            -           TQM8260:MPC8260,300MHz
TQM8260_AH                   powerpc     mpc8260     tqm8260             tqc            -           TQM8260:MPC8260,300MHz,L2_CACHE,BUSMODE_60x
TQM8260_AI                   powerpc     mpc8260     tqm8260             tqc            -           TQM8260:MPC8260,300MHz,BUSMODE_60x
TQM8265_AA                   powerpc     mpc8260     tqm8260             tqc            -           TQM8260:MPC8265,300MHz,BUSMODE_60x
TQM8272                      powerpc     mpc8260     tqm8272             tqc
mpc8308_p1m                  powerpc     mpc83xx
sbc8349                      powerpc     mpc83xx     sbc8349             -              -           sbc8349
sbc8349_PCI_33               powerpc     mpc83xx     sbc8349             -              -           sbc8349:PCI,PCI_33M
sbc8349_PCI_66               powerpc     mpc83xx     sbc8349             -              -           sbc8349:PCI,PCI_66M
ve8313                       powerpc     mpc83xx     ve8313
caddy2                       powerpc     mpc83xx     vme8349             esd            -           vme8349:CADDY2
vme8349                      powerpc     mpc83xx     vme8349             esd            -           vme8349
MPC8308RDB                   powerpc     mpc83xx     mpc8308rdb          freescale
MPC8313ERDB_33               powerpc     mpc83xx     mpc8313erdb         freescale      -           MPC8313ERDB:SYS_33MHZ
MPC8313ERDB_66               powerpc     mpc83xx     mpc8313erdb         freescale      -           MPC8313ERDB:SYS_66MHZ
MPC8313ERDB_NAND_33          powerpc     mpc83xx     mpc8313erdb         freescale      -           MPC8313ERDB:SYS_33MHZ,NAND_U_BOOT
MPC8313ERDB_NAND_66          powerpc     mpc83xx     mpc8313erdb         freescale      -           MPC8313ERDB:SYS_66MHZ,NAND_U_BOOT
MPC8315ERDB                  powerpc     mpc83xx     mpc8315erdb         freescale      -           MPC8315ERDB
MPC8315ERDB_NAND             powerpc     mpc83xx     mpc8315erdb         freescale      -           MPC8315ERDB:NAND_U_BOOT
MPC8323ERDB                  powerpc     mpc83xx     mpc8323erdb         freescale
MPC832XEMDS                  powerpc     mpc83xx     mpc832xemds         freescale      -           MPC832XEMDS:
MPC832XEMDS_ATM              powerpc     mpc83xx     mpc832xemds         freescale      -           MPC832XEMDS:PQ_MDS_PIB=1,PQ_MDS_PIB_ATM=1
MPC832XEMDS_HOST_33          powerpc     mpc83xx     mpc832xemds         freescale      -           MPC832XEMDS:PCI,PCI_33M,PQ_MDS_PIB=1
MPC832XEMDS_HOST_66          powerpc     mpc83xx     mpc832xemds         freescale      -           MPC832XEMDS:PCI,PCI_66M,PQ_MDS_PIB=1
MPC832XEMDS_SLAVE            powerpc     mpc83xx     mpc832xemds         freescale      -           MPC832XEMDS:PCI,PCISLAVE
MPC8349EMDS                  powerpc     mpc83xx     mpc8349emds         freescale
MPC8349ITX                   powerpc     mpc83xx     mpc8349itx          freescale      -           MPC8349ITX:MPC8349ITX
MPC8349ITXGP                 powerpc     mpc83xx     mpc8349itx          freescale      -           MPC8349ITX:MPC8349ITXGP,SYS_TEXT_BASE=0xFE000000
MPC8349ITX_LOWBOOT           powerpc     mpc83xx     mpc8349itx          freescale      -           MPC8349ITX:MPC8349ITX,SYS_TEXT_BASE=0xFE000000
MPC8360EMDS_33               powerpc     mpc83xx     mpc8360emds         freescale      -           MPC8360EMDS:CLKIN_33MHZ
MPC8360EMDS_33_ATM           powerpc     mpc83xx     mpc8360emds         freescale      -           MPC8360EMDS:CLKIN_33MHZ,PQ_MDS_PIB=1,PQ_MDS_PIB_ATM=1
MPC8360EMDS_33_HOST_33       powerpc     mpc83xx     mpc8360emds         freescale      -           MPC8360EMDS:CLKIN_33MHZ,PCI,PCI_33M,PQ_MDS_PIB=1
MPC8360EMDS_33_HOST_66       powerpc     mpc83xx     mpc8360emds         freescale      -           MPC8360EMDS:CLKIN_33MHZ,PCI,PCI_66M,PQ_MDS_PIB=1
MPC8360EMDS_33_SLAVE         powerpc     mpc83xx     mpc8360emds         freescale      -           MPC8360EMDS:CLKIN_33MHZ,PCI,PCISLAVE
MPC8360EMDS_66               powerpc     mpc83xx     mpc8360emds         freescale      -           MPC8360EMDS:CLKIN_66MHZ
MPC8360EMDS_66_ATM           powerpc     mpc83xx     mpc8360emds         freescale      -           MPC8360EMDS:CLKIN_66MHZ,PQ_MDS_PIB=1,PQ_MDS_PIB_ATM=1
MPC8360EMDS_66_HOST_33       powerpc     mpc83xx     mpc8360emds         freescale      -           MPC8360EMDS:CLKIN_66MHZ,PCI,PCI_33M,PQ_MDS_PIB=1
MPC8360EMDS_66_HOST_66       powerpc     mpc83xx     mpc8360emds         freescale      -           MPC8360EMDS:CLKIN_66MHZ,PCI,PCI_66M,PQ_MDS_PIB=1
MPC8360EMDS_66_SLAVE         powerpc     mpc83xx     mpc8360emds         freescale      -           MPC8360EMDS:CLKIN_66MHZ,PCI,PCISLAVE
MPC8360ERDK                  powerpc     mpc83xx     mpc8360erdk         freescale      -           MPC8360ERDK
MPC8360ERDK_33               powerpc     mpc83xx     mpc8360erdk         freescale      -           MPC8360ERDK:CLKIN_33MHZ
MPC8360ERDK_66               powerpc     mpc83xx     mpc8360erdk         freescale      -           MPC8360ERDK
MPC837XEMDS                  powerpc     mpc83xx     mpc837xemds         freescale      -           MPC837XEMDS
MPC837XEMDS_HOST             powerpc     mpc83xx     mpc837xemds         freescale      -           MPC837XEMDS:PCI
MPC837XERDB                  powerpc     mpc83xx     mpc837xerdb         freescale
kmcoge5ne                    powerpc     mpc83xx     km83xx              keymile        -           km8360:KMCOGE5NE
kmeter1                      powerpc     mpc83xx     km83xx              keymile        -           km8360:KMETER1
MERGERBOX                    powerpc     mpc83xx     mergerbox           matrix_vision
MVBLM7                       powerpc     mpc83xx     mvblm7              matrix_vision
SIMPC8313_LP                 powerpc     mpc83xx     simpc8313           sheldon        -           SIMPC8313:NAND_LP
SIMPC8313_SP                 powerpc     mpc83xx     simpc8313           sheldon        -           SIMPC8313:NAND_SP
TQM834x                      powerpc     mpc83xx     tqm834x             tqc
suvd3                        powerpc     mpc83xx     km83xx              keymile        -           suvd3:SUVD3
kmvect1                      powerpc     mpc83xx     km83xx              keymile        -           suvd3:KMVECT1
tuge1                        powerpc     mpc83xx     km83xx              keymile        -           tuxx1:KM_DISABLE_APP2,TUGE1
tuxx1                        powerpc     mpc83xx     km83xx              keymile
kmsupx5                      powerpc     mpc83xx     km83xx              keymile        -           tuxx1:KM_DISABLE_APP2,KMSUPX5
sbc8548                      powerpc     mpc85xx     sbc8548             -              -           sbc8548
sbc8548_PCI_33               powerpc     mpc85xx     sbc8548             -              -           sbc8548:PCI,33
sbc8548_PCI_33_PCIE          powerpc     mpc85xx     sbc8548             -              -           sbc8548:PCI,33,PCIE
sbc8548_PCI_66               powerpc     mpc85xx     sbc8548             -              -           sbc8548:PCI,66
sbc8548_PCI_66_PCIE          powerpc     mpc85xx     sbc8548             -              -           sbc8548:PCI,66,PCIE
socrates                     powerpc     mpc85xx     socrates
HWW1U1A                      powerpc     mpc85xx     hww1u1a             exmeritus
MPC8536DS                    powerpc     mpc85xx     mpc8536ds           freescale      -           MPC8536DS
MPC8536DS_36BIT              powerpc     mpc85xx     mpc8536ds           freescale      -           MPC8536DS:36BIT
MPC8536DS_NAND               powerpc     mpc85xx     mpc8536ds           freescale      -           MPC8536DS:NAND
MPC8536DS_SDCARD             powerpc     mpc85xx     mpc8536ds           freescale      -           MPC8536DS:SDCARD
MPC8536DS_SPIFLASH           powerpc     mpc85xx     mpc8536ds           freescale      -           MPC8536DS:SPIFLASH
MPC8540ADS                   powerpc     mpc85xx     mpc8540ads          freescale
MPC8541CDS                   powerpc     mpc85xx     mpc8541cds          freescale      -           MPC8541CDS
MPC8541CDS_legacy            powerpc     mpc85xx     mpc8541cds          freescale      -           MPC8541CDS:LEGACY
MPC8544DS                    powerpc     mpc85xx     mpc8544ds           freescale
MPC8548CDS                   powerpc     mpc85xx     mpc8548cds          freescale      -           MPC8548CDS
MPC8548CDS_36BIT             powerpc     mpc85xx     mpc8548cds          freescale      -           MPC8548CDS:36BIT
MPC8548CDS_legacy            powerpc     mpc85xx     mpc8548cds          freescale      -           MPC8548CDS:LEGACY
MPC8555CDS                   powerpc     mpc85xx     mpc8555cds          freescale      -           MPC8555CDS
MPC8555CDS_legacy            powerpc     mpc85xx     mpc8555cds          freescale      -           MPC8555CDS:LEGACY
MPC8560ADS                   powerpc     mpc85xx     mpc8560ads          freescale
MPC8568MDS                   powerpc     mpc85xx     mpc8568mds          freescale
MPC8569MDS                   powerpc     mpc85xx     mpc8569mds          freescale      -           MPC8569MDS
MPC8569MDS_ATM               powerpc     mpc85xx     mpc8569mds          freescale      -           MPC8569MDS:ATM
MPC8569MDS_NAND              powerpc     mpc85xx     mpc8569mds          freescale      -           MPC8569MDS:NAND
MPC8572DS                    powerpc     mpc85xx     mpc8572ds           freescale      -           MPC8572DS
MPC8572DS_36BIT              powerpc     mpc85xx     mpc8572ds           freescale      -           MPC8572DS:36BIT
MPC8572DS_NAND               powerpc     mpc85xx     mpc8572ds           freescale      -           MPC8572DS:NAND
P1010RDB_36BIT_NAND          powerpc     mpc85xx     p1010rdb            freescale      -           P1010RDB:P1010RDB,36BIT,NAND
P1010RDB_36BIT_NAND_SECBOOT  powerpc     mpc85xx     p1010rdb            freescale      -           P1010RDB:P1010RDB,36BIT,NAND_SECBOOT,SECURE_BOOT
P1010RDB_36BIT_NOR           powerpc     mpc85xx     p1010rdb            freescale      -           P1010RDB:P1010RDB,36BIT
P1010RDB_36BIT_NOR_SECBOOT   powerpc     mpc85xx     p1010rdb            freescale      -           P1010RDB:P1010RDB,36BIT,SECURE_BOOT
P1010RDB_36BIT_SDCARD        powerpc     mpc85xx     p1010rdb            freescale      -           P1010RDB:P1010RDB,36BIT,SDCARD
P1010RDB_36BIT_SPIFLASH      powerpc     mpc85xx     p1010rdb            freescale      -           P1010RDB:P1010RDB,36BIT,SPIFLASH
P1010RDB_36BIT_SPIFLASH_SECBOOT      powerpc     mpc85xx     p1010rdb            freescale      -           P1010RDB:P1010RDB,36BIT,SPIFLASH,SECURE_BOOT
P1010RDB_NAND                powerpc     mpc85xx     p1010rdb            freescale      -           P1010RDB:P1010RDB,NAND
P1010RDB_NAND_SECBOOT        powerpc     mpc85xx     p1010rdb            freescale      -           P1010RDB:P1010RDB,NAND_SECBOOT,SECURE_BOOT
P1010RDB_NOR                 powerpc     mpc85xx     p1010rdb            freescale      -           P1010RDB:P1010RDB
P1010RDB_NOR_SECBOOT         powerpc     mpc85xx     p1010rdb            freescale      -           P1010RDB:P1010RDB,SECURE_BOOT
P1010RDB_SDCARD              powerpc     mpc85xx     p1010rdb            freescale      -           P1010RDB:P1010RDB,SDCARD
P1010RDB_SPIFLASH            powerpc     mpc85xx     p1010rdb            freescale      -           P1010RDB:P1010RDB,SPIFLASH
P1010RDB_SPIFLASH_SECBOOT    powerpc     mpc85xx     p1010rdb            freescale      -           P1010RDB:P1010RDB,SPIFLASH,SECURE_BOOT
P1011RDB                     powerpc     mpc85xx     p1_p2_rdb           freescale      -           P1_P2_RDB:P1011RDB
P1011RDB_36BIT               powerpc     mpc85xx     p1_p2_rdb           freescale      -           P1_P2_RDB:P1011RDB,36BIT
P1011RDB_36BIT_SDCARD        powerpc     mpc85xx     p1_p2_rdb           freescale      -           P1_P2_RDB:P1011RDB,36BIT,SDCARD
P1011RDB_36BIT_SPIFLASH      powerpc     mpc85xx     p1_p2_rdb           freescale      -           P1_P2_RDB:P1011RDB,36BIT,SPIFLASH
P1011RDB_NAND                powerpc     mpc85xx     p1_p2_rdb           freescale      -           P1_P2_RDB:P1011RDB,NAND
P1011RDB_SDCARD              powerpc     mpc85xx     p1_p2_rdb           freescale      -           P1_P2_RDB:P1011RDB,SDCARD
P1011RDB_SPIFLASH            powerpc     mpc85xx     p1_p2_rdb           freescale      -           P1_P2_RDB:P1011RDB,SPIFLASH
P1020MBG-PC                  powerpc     mpc85xx     p1_p2_rdb_pc        freescale      -           p1_p2_rdb_pc:P1020MBG
P1020MBG-PC_36BIT            powerpc     mpc85xx     p1_p2_rdb_pc        freescale      -           p1_p2_rdb_pc:P1020MBG,36BIT
P1020MBG-PC_36BIT_SDCARD     powerpc     mpc85xx     p1_p2_rdb_pc        freescale      -           p1_p2_rdb_pc:P1020MBG,SDCARD,36BIT
P1020MBG-PC_SDCARD           powerpc     mpc85xx     p1_p2_rdb_pc        freescale      -           p1_p2_rdb_pc:P1020MBG,SDCARD
P1020RDB                     powerpc     mpc85xx     p1_p2_rdb           freescale      -           P1_P2_RDB:P1020RDB
P1020RDB_36BIT               powerpc     mpc85xx     p1_p2_rdb           freescale      -           P1_P2_RDB:P1020RDB,36BIT
P1020RDB_36BIT_SDCARD        powerpc     mpc85xx     p1_p2_rdb           freescale      -           P1_P2_RDB:P1020RDB,36BIT,SDCARD
P1020RDB_36BIT_SPIFLASH      powerpc     mpc85xx     p1_p2_rdb           freescale      -           P1_P2_RDB:P1020RDB,36BIT,SPIFLASH
P1020RDB_NAND                powerpc     mpc85xx     p1_p2_rdb           freescale      -           P1_P2_RDB:P1020RDB,NAND
P1020RDB-PC                  powerpc     mpc85xx     p1_p2_rdb_pc        freescale      -           p1_p2_rdb_pc:P1020RDB
P1020RDB-PC_36BIT            powerpc     mpc85xx     p1_p2_rdb_pc        freescale      -           p1_p2_rdb_pc:P1020RDB,36BIT
P1020RDB-PC_36BIT_NAND       powerpc     mpc85xx     p1_p2_rdb_pc        freescale      -           p1_p2_rdb_pc:P1020RDB,36BIT,NAND
P1020RDB-PC_36BIT_SDCARD     powerpc     mpc85xx     p1_p2_rdb_pc        freescale      -           p1_p2_rdb_pc:P1020RDB,36BIT,SDCARD
P1020RDB-PC_36BIT_SPIFLASH   powerpc     mpc85xx     p1_p2_rdb_pc        freescale      -           p1_p2_rdb_pc:P1020RDB,36BIT,SPIFLASH
P1020RDB-PC_NAND             powerpc     mpc85xx     p1_p2_rdb_pc        freescale      -           p1_p2_rdb_pc:P1020RDB,NAND
P1020RDB-PC_SDCARD           powerpc     mpc85xx     p1_p2_rdb_pc        freescale      -           p1_p2_rdb_pc:P1020RDB,SDCARD
P1020RDB-PC_SPIFLASH         powerpc     mpc85xx     p1_p2_rdb_pc        freescale      -           p1_p2_rdb_pc:P1020RDB,SPIFLASH
P1020RDB_SDCARD              powerpc     mpc85xx     p1_p2_rdb           freescale      -           P1_P2_RDB:P1020RDB,SDCARD
P1020RDB_SPIFLASH            powerpc     mpc85xx     p1_p2_rdb           freescale      -           P1_P2_RDB:P1020RDB,SPIFLASH
P1020UTM-PC                  powerpc     mpc85xx     p1_p2_rdb_pc        freescale      -           p1_p2_rdb_pc:P1020UTM
P1020UTM-PC_36BIT            powerpc     mpc85xx     p1_p2_rdb_pc        freescale      -           p1_p2_rdb_pc:P1020UTM,36BIT
P1020UTM-PC_36BIT_SDCARD     powerpc     mpc85xx     p1_p2_rdb_pc        freescale      -           p1_p2_rdb_pc:P1020UTM,36BIT,SDCARD
P1020UTM-PC_SDCARD           powerpc     mpc85xx     p1_p2_rdb_pc        freescale      -           p1_p2_rdb_pc:P1020UTM,SDCARD
P1021RDB-PC                  powerpc     mpc85xx     p1_p2_rdb_pc        freescale      -           p1_p2_rdb_pc:P1021RDB
P1021RDB-PC_36BIT            powerpc     mpc85xx     p1_p2_rdb_pc        freescale      -           p1_p2_rdb_pc:P1021RDB,36BIT
P1021RDB-PC_36BIT_NAND       powerpc     mpc85xx     p1_p2_rdb_pc        freescale      -           p1_p2_rdb_pc:P1021RDB,36BIT,NAND
P1021RDB-PC_36BIT_SDCARD     powerpc     mpc85xx     p1_p2_rdb_pc        freescale      -           p1_p2_rdb_pc:P1021RDB,36BIT,SDCARD
P1021RDB-PC_36BIT_SPIFLASH   powerpc     mpc85xx     p1_p2_rdb_pc        freescale      -           p1_p2_rdb_pc:P1021RDB,36BIT,SPIFLASH
P1021RDB-PC_NAND             powerpc     mpc85xx     p1_p2_rdb_pc        freescale      -           p1_p2_rdb_pc:P1021RDB,NAND
P1021RDB-PC_SDCARD           powerpc     mpc85xx     p1_p2_rdb_pc        freescale      -           p1_p2_rdb_pc:P1021RDB,SDCARD
P1021RDB-PC_SPIFLASH         powerpc     mpc85xx     p1_p2_rdb_pc        freescale      -           p1_p2_rdb_pc:P1021RDB,SPIFLASH
P1022DS                      powerpc     mpc85xx     p1022ds             freescale
P1022DS_SPIFLASH             powerpc     mpc85xx     p1022ds             freescale	-	    P1022DS:SPIFLASH
P1022DS_36BIT_SPIFLASH       powerpc     mpc85xx     p1022ds             freescale	-	    P1022DS:36BIT,SPIFLASH
P1022DS_SDCARD               powerpc     mpc85xx     p1022ds             freescale	-	    P1022DS:SDCARD
P1022DS_36BIT_SDCARD         powerpc     mpc85xx     p1022ds             freescale	-	    P1022DS:36BIT,SDCARD
P1022DS_36BIT                powerpc     mpc85xx     p1022ds             freescale      -           P1022DS:36BIT
P1023RDS                     powerpc     mpc85xx     p1023rds            freescale      -           P1023RDS
P1023RDS_NAND                powerpc     mpc85xx     p1023rds            freescale      -           P1023RDS:NAND
P1024RDB                     powerpc     mpc85xx     p1_p2_rdb_pc        freescale      -           p1_p2_rdb_pc:P1024RDB
P1024RDB_36BIT               powerpc     mpc85xx     p1_p2_rdb_pc        freescale      -           p1_p2_rdb_pc:P1024RDB,36BIT
P1024RDB_NAND                powerpc     mpc85xx     p1_p2_rdb_pc        freescale      -           p1_p2_rdb_pc:P1024RDB,NAND
P1024RDB_SDCARD              powerpc     mpc85xx     p1_p2_rdb_pc        freescale      -           p1_p2_rdb_pc:P1024RDB,SDCARD
P1024RDB_SPIFLASH            powerpc     mpc85xx     p1_p2_rdb_pc        freescale      -           p1_p2_rdb_pc:P1024RDB,SPIFLASH
P1025RDB                     powerpc     mpc85xx     p1_p2_rdb_pc        freescale      -           p1_p2_rdb_pc:P1025RDB
P1025RDB_36BIT               powerpc     mpc85xx     p1_p2_rdb_pc        freescale      -           p1_p2_rdb_pc:P1025RDB,36BIT
P1025RDB_NAND                powerpc     mpc85xx     p1_p2_rdb_pc        freescale      -           p1_p2_rdb_pc:P1025RDB,NAND
P1025RDB_SDCARD              powerpc     mpc85xx     p1_p2_rdb_pc        freescale      -           p1_p2_rdb_pc:P1025RDB,SDCARD
P1025RDB_SPIFLASH            powerpc     mpc85xx     p1_p2_rdb_pc        freescale      -           p1_p2_rdb_pc:P1025RDB,SPIFLASH
P2010RDB                     powerpc     mpc85xx     p1_p2_rdb           freescale      -           P1_P2_RDB:P2010RDB
P2010RDB_36BIT               powerpc     mpc85xx     p1_p2_rdb           freescale      -           P1_P2_RDB:P2010RDB,36BIT
P2010RDB_36BIT_SDCARD        powerpc     mpc85xx     p1_p2_rdb           freescale      -           P1_P2_RDB:P2010RDB,36BIT,SDCARD
P2010RDB_36BIT_SPIFLASH      powerpc     mpc85xx     p1_p2_rdb           freescale      -           P1_P2_RDB:P2010RDB,36BIT,SPIFLASH
P2010RDB_NAND                powerpc     mpc85xx     p1_p2_rdb           freescale      -           P1_P2_RDB:P2010RDB,NAND
P2010RDB_SDCARD              powerpc     mpc85xx     p1_p2_rdb           freescale      -           P1_P2_RDB:P2010RDB,SDCARD
P2010RDB_SPIFLASH            powerpc     mpc85xx     p1_p2_rdb           freescale      -           P1_P2_RDB:P2010RDB,SPIFLASH
P2020COME_SDCARD             powerpc     mpc85xx     p2020come           freescale      -           P2020COME:SDCARD
P2020COME_SPIFLASH           powerpc     mpc85xx     p2020come           freescale      -           P2020COME:SPIFLASH
P2020DS                      powerpc     mpc85xx     p2020ds             freescale
P2020DS_36BIT                powerpc     mpc85xx     p2020ds             freescale      -           P2020DS:36BIT
P2020DS_DDR2                 powerpc     mpc85xx     p2020ds             freescale      -           P2020DS:DDR2
P2020DS_SDCARD               powerpc     mpc85xx     p2020ds             freescale      -           P2020DS:SDCARD
P2020DS_SPIFLASH             powerpc     mpc85xx     p2020ds             freescale      -           P2020DS:SPIFLASH
P2020RDB                     powerpc     mpc85xx     p1_p2_rdb           freescale      -           P1_P2_RDB:P2020RDB
P2020RDB_36BIT               powerpc     mpc85xx     p1_p2_rdb           freescale      -           P1_P2_RDB:P2020RDB,36BIT
P2020RDB_36BIT_SDCARD        powerpc     mpc85xx     p1_p2_rdb           freescale      -           P1_P2_RDB:P2020RDB,36BIT,SDCARD
P2020RDB_36BIT_SPIFLASH      powerpc     mpc85xx     p1_p2_rdb           freescale      -           P1_P2_RDB:P2020RDB,36BIT,SPIFLASH
P2020RDB_NAND                powerpc     mpc85xx     p1_p2_rdb           freescale      -           P1_P2_RDB:P2020RDB,NAND
P2020RDB-PC                  powerpc     mpc85xx     p1_p2_rdb_pc        freescale      -           p1_p2_rdb_pc:P2020RDB
P2020RDB-PC_36BIT            powerpc     mpc85xx     p1_p2_rdb_pc        freescale      -           p1_p2_rdb_pc:P2020RDB,36BIT
P2020RDB-PC_36BIT_NAND       powerpc     mpc85xx     p1_p2_rdb_pc        freescale      -           p1_p2_rdb_pc:P2020RDB,36BIT,NAND
P2020RDB-PC_36BIT_SDCARD     powerpc     mpc85xx     p1_p2_rdb_pc        freescale      -           p1_p2_rdb_pc:P2020RDB,36BIT,SDCARD
P2020RDB-PC_36BIT_SPIFLASH   powerpc     mpc85xx     p1_p2_rdb_pc        freescale      -           p1_p2_rdb_pc:P2020RDB,36BIT,SPIFLASH
P2020RDB-PC_NAND             powerpc     mpc85xx     p1_p2_rdb_pc        freescale      -           p1_p2_rdb_pc:P2020RDB,NAND
P2020RDB-PC_SDCARD           powerpc     mpc85xx     p1_p2_rdb_pc        freescale      -           p1_p2_rdb_pc:P2020RDB,SDCARD
P2020RDB-PC_SPIFLASH         powerpc     mpc85xx     p1_p2_rdb_pc        freescale      -           p1_p2_rdb_pc:P2020RDB,SPIFLASH
P2020RDB_SDCARD              powerpc     mpc85xx     p1_p2_rdb           freescale      -           P1_P2_RDB:P2020RDB,SDCARD
P2020RDB_SPIFLASH            powerpc     mpc85xx     p1_p2_rdb           freescale      -           P1_P2_RDB:P2020RDB,SPIFLASH
P2041RDB                     powerpc     mpc85xx     p2041rdb            freescale
P2041RDB_NAND	             powerpc     mpc85xx     p2041rdb            freescale      -           P2041RDB:RAMBOOT_PBL,NAND,SYS_TEXT_BASE=0xFFF80000
P2041RDB_SDCARD              powerpc     mpc85xx     p2041rdb            freescale      -           P2041RDB:RAMBOOT_PBL,SDCARD,SYS_TEXT_BASE=0xFFF80000
P2041RDB_SECURE_BOOT         powerpc     mpc85xx     p2041rdb            freescale      -           P2041RDB:SECURE_BOOT
P2041RDB_SPIFLASH            powerpc     mpc85xx     p2041rdb            freescale      -           P2041RDB:RAMBOOT_PBL,SPIFLASH,SYS_TEXT_BASE=0xFFF80000
P2041RDB_SRIO_PCIE_BOOT          powerpc     mpc85xx     p2041rdb          freescale      -           P2041RDB:SRIO_PCIE_BOOT_SLAVE,SYS_TEXT_BASE=0xFFF80000
P3041DS                      powerpc     mpc85xx     corenet_ds          freescale
P3041DS_NAND		     powerpc     mpc85xx     corenet_ds          freescale      -           P3041DS:RAMBOOT_PBL,NAND,SYS_TEXT_BASE=0xFFF80000
P3041DS_SDCARD		     powerpc     mpc85xx     corenet_ds          freescale      -           P3041DS:RAMBOOT_PBL,SDCARD,SYS_TEXT_BASE=0xFFF80000
P3041DS_SECURE_BOOT          powerpc     mpc85xx     corenet_ds          freescale      -           P3041DS:SECURE_BOOT
P3041DS_SPIFLASH	     powerpc     mpc85xx     corenet_ds          freescale      -           P3041DS:RAMBOOT_PBL,SPIFLASH,SYS_TEXT_BASE=0xFFF80000
P3041DS_SRIO_PCIE_BOOT          powerpc     mpc85xx     corenet_ds          freescale      -           P3041DS:SRIO_PCIE_BOOT_SLAVE,SYS_TEXT_BASE=0xFFF80000
P4080DS                      powerpc     mpc85xx     corenet_ds          freescale
P4080DS_SDCARD		     powerpc     mpc85xx     corenet_ds          freescale      -           P4080DS:RAMBOOT_PBL,SDCARD,SYS_TEXT_BASE=0xFFF80000
P4080DS_SECURE_BOOT          powerpc     mpc85xx     corenet_ds          freescale      -           P4080DS:SECURE_BOOT
P4080DS_SPIFLASH	     powerpc     mpc85xx     corenet_ds          freescale      -           P4080DS:RAMBOOT_PBL,SPIFLASH,SYS_TEXT_BASE=0xFFF80000
P4080DS_SRIO_PCIE_BOOT          powerpc     mpc85xx     corenet_ds          freescale      -           P4080DS:SRIO_PCIE_BOOT_SLAVE,SYS_TEXT_BASE=0xFFF80000
P5020DS                      powerpc     mpc85xx     corenet_ds          freescale
P5020DS_NAND		     powerpc     mpc85xx     corenet_ds          freescale      -           P5020DS:RAMBOOT_PBL,NAND,SYS_TEXT_BASE=0xFFF80000
P5020DS_SDCARD		     powerpc     mpc85xx     corenet_ds          freescale      -           P5020DS:RAMBOOT_PBL,SDCARD,SYS_TEXT_BASE=0xFFF80000
P5020DS_SECURE_BOOT          powerpc     mpc85xx     corenet_ds          freescale      -           P5020DS:SECURE_BOOT
P5020DS_SPIFLASH	     powerpc     mpc85xx     corenet_ds          freescale      -           P5020DS:RAMBOOT_PBL,SPIFLASH,SYS_TEXT_BASE=0xFFF80000
P5020DS_SRIO_PCIE_BOOT          powerpc     mpc85xx     corenet_ds          freescale      -           P5020DS:SRIO_PCIE_BOOT_SLAVE,SYS_TEXT_BASE=0xFFF80000
P5040DS                      powerpc     mpc85xx     corenet_ds          freescale
BSC9131RDB_SPIFLASH          powerpc     mpc85xx     bsc9131rdb          freescale      -           BSC9131RDB:BSC9131RDB,SPIFLASH
stxgp3                       powerpc     mpc85xx     stxgp3              stx
stxssa                       powerpc     mpc85xx     stxssa              stx            -           stxssa
stxssa_4M                    powerpc     mpc85xx     stxssa              stx            -           stxssa:STXSSA_4M
T4240QDS                     powerpc     mpc85xx     t4qds               freescale
T4240QDS_SDCARD              powerpc     mpc85xx     t4qds               freescale	-           T4240QDS:RAMBOOT_PBL,SDCARD,SYS_TEXT_BASE=0xFFF80000
T4240QDS_SPIFLASH            powerpc     mpc85xx     t4qds               freescale	-           T4240QDS:RAMBOOT_PBL,SPIFLASH,SYS_TEXT_BASE=0xFFF80000
xpedite520x                  powerpc     mpc85xx     -                   xes
xpedite537x                  powerpc     mpc85xx     -                   xes
xpedite550x                  powerpc     mpc85xx     -                   xes
sbc8641d                     powerpc     mpc86xx
MPC8610HPCD                  powerpc     mpc86xx     mpc8610hpcd         freescale
MPC8641HPCN                  powerpc     mpc86xx     mpc8641hpcn         freescale      -           MPC8641HPCN
MPC8641HPCN_36BIT            powerpc     mpc86xx     mpc8641hpcn         freescale      -           MPC8641HPCN:PHYS_64BIT
xpedite517x                  powerpc     mpc86xx     -                   xes
Adder                        powerpc     mpc8xx      adder
Adder87x                     powerpc     mpc8xx      adder               -              -           Adder
AdderII                      powerpc     mpc8xx      adder               -              -           Adder:MPC852T
AdderUSB                     powerpc     mpc8xx      adder               -              -           Adder
ADS860                       powerpc     mpc8xx      fads
cogent_mpc8xx                powerpc     mpc8xx      cogent
ESTEEM192E                   powerpc     mpc8xx      esteem192e
FADS823                      powerpc     mpc8xx      fads
FADS850SAR                   powerpc     mpc8xx      fads
FADS860T                     powerpc     mpc8xx      fads
FLAGADM                      powerpc     mpc8xx      flagadm
GEN860T                      powerpc     mpc8xx      gen860t
GEN860T_SC                   powerpc     mpc8xx      gen860t             -              -           GEN860T:SC
GENIETV                      powerpc     mpc8xx      genietv
hermes                       powerpc     mpc8xx
ICU862                       powerpc     mpc8xx      icu862
ICU862_100MHz                powerpc     mpc8xx      icu862              -              -           ICU862:100MHz
IP860                        powerpc     mpc8xx      ip860
IVML24                       powerpc     mpc8xx      ivm                 -              -           IVML24:IVML24_16M
IVML24_128                   powerpc     mpc8xx      ivm                 -              -           IVML24:IVML24_32M
IVML24_256                   powerpc     mpc8xx      ivm                 -              -           IVML24:IVML24_64M
IVMS8                        powerpc     mpc8xx      ivm                 -              -           IVMS8:IVMS8_16M
IVMS8_128                    powerpc     mpc8xx      ivm                 -              -           IVMS8:IVMS8_32M
IVMS8_256                    powerpc     mpc8xx      ivm                 -              -           IVMS8:IVMS8_64M
lwmon                        powerpc     mpc8xx
MBX                          powerpc     mpc8xx      mbx8xx
MBX860T                      powerpc     mpc8xx      mbx8xx
MPC86xADS                    powerpc     mpc8xx      fads
MPC885ADS                    powerpc     mpc8xx      fads
NETPHONE                     powerpc     mpc8xx      netphone            -              -           NETPHONE:NETPHONE_VERSION=1
NETPHONE_V2                  powerpc     mpc8xx      netphone            -              -           NETPHONE:NETPHONE_VERSION=2
NETTA                        powerpc     mpc8xx      netta               -              -           NETTA
NETTA2                       powerpc     mpc8xx      netta2              -              -           NETTA2:NETTA2_VERSION=1
NETTA2_V2                    powerpc     mpc8xx      netta2              -              -           NETTA2:NETTA2_VERSION=2
NETTA_6412                   powerpc     mpc8xx      netta               -              -           NETTA:NETTA_6412=1
NETTA_6412_SWAPHOOK          powerpc     mpc8xx      netta               -              -           NETTA:NETTA_6412=1,NETTA_SWAPHOOK=1
NETTA_ISDN                   powerpc     mpc8xx      netta               -              -           NETTA:NETTA_ISDN=1
NETTA_ISDN_6412              powerpc     mpc8xx      netta               -              -           NETTA:NETTA_ISDN=1,NETTA_6412=1
NETTA_ISDN_6412_SWAPHOOK     powerpc     mpc8xx      netta               -              -           NETTA:NETTA_ISDN=1,NETTA_6412=1,NETTA_SWAPHOOK=1
NETTA_ISDN_SWAPHOOK          powerpc     mpc8xx      netta               -              -           NETTA:NETTA_ISDN=1,NETTA_SWAPHOOK=1
NETTA_SWAPHOOK               powerpc     mpc8xx      netta               -              -           NETTA:NETTA_SWAPHOOK=1
NETVIA                       powerpc     mpc8xx      netvia              -              -           NETVIA:NETVIA_VERSION=1
NETVIA_V2                    powerpc     mpc8xx      netvia              -              -           NETVIA:NETVIA_VERSION=2
NX823                        powerpc     mpc8xx      nx823
quantum                      powerpc     mpc8xx
R360MPI                      powerpc     mpc8xx      r360mpi
RBC823                       powerpc     mpc8xx      rbc823
RPXClassic                   powerpc     mpc8xx
RPXlite                      powerpc     mpc8xx
RPXlite_DW                   powerpc     mpc8xx      RPXlite_dw          -              -           RPXlite_DW
RPXlite_DW_64                powerpc     mpc8xx      RPXlite_dw          -              -           RPXlite_DW:RPXlite_64MHz
RPXlite_DW_64_LCD            powerpc     mpc8xx      RPXlite_dw          -              -           RPXlite_DW:RPXlite_64MHz,LCD,NEC_NL6448BC20
RPXlite_DW_LCD               powerpc     mpc8xx      RPXlite_dw          -              -           RPXlite_DW:LCD,NEC_NL6448BC20
RPXlite_DW_NVRAM             powerpc     mpc8xx      RPXlite_dw          -              -           RPXlite_DW:ENV_IS_IN_NVRAM
RPXlite_DW_NVRAM_64          powerpc     mpc8xx      RPXlite_dw          -              -           RPXlite_DW:RPXlite_64MHz,ENV_IS_IN_NVRAM
RPXlite_DW_NVRAM_64_LCD      powerpc     mpc8xx      RPXlite_dw          -              -           RPXlite_DW:RPXlite_64MHz,LCD,NEC_NL6448BC20,ENV_IS_IN_NVRAM
RPXlite_DW_NVRAM_LCD         powerpc     mpc8xx      RPXlite_dw          -              -           RPXlite_DW:LCD,NEC_NL6448BC20,ENV_IS_IN_NVRAM
RRvision                     powerpc     mpc8xx
RRvision_LCD                 powerpc     mpc8xx      RRvision            -              -           RRvision:LCD,SHARP_LQ104V7DS01
spc1920                      powerpc     mpc8xx
SPD823TS                     powerpc     mpc8xx      spd8xx
svm_sc8xx                    powerpc     mpc8xx
SXNI855T                     powerpc     mpc8xx      sixnet
v37                          powerpc     mpc8xx
MHPC                         powerpc     mpc8xx      mhpc                eltec
TOP860                       powerpc     mpc8xx      top860              emk
KUP4K                        powerpc     mpc8xx      kup4k               kup
KUP4X                        powerpc     mpc8xx      kup4x               kup
ELPT860                      powerpc     mpc8xx      elpt860             LEOX
uc100                        powerpc     mpc8xx      -                   manroland
QS823                        powerpc     mpc8xx      qs850               snmc
QS850                        powerpc     mpc8xx      qs850               snmc
QS860T                       powerpc     mpc8xx      qs860t              snmc
stxxtc                       powerpc     mpc8xx      stxxtc              stx
FPS850L                      powerpc     mpc8xx      tqm8xx              tqc
FPS860L                      powerpc     mpc8xx      tqm8xx              tqc
NSCU                         powerpc     mpc8xx      tqm8xx              tqc
SM850                        powerpc     mpc8xx      tqm8xx              tqc
TK885D                       powerpc     mpc8xx      tqm8xx              tqc
TQM823L                      powerpc     mpc8xx      tqm8xx              tqc
TQM823L_LCD                  powerpc     mpc8xx      tqm8xx              tqc            -           TQM823L:LCD,NEC_NL6448BC20
TQM823M                      powerpc     mpc8xx      tqm8xx              tqc
TQM850L                      powerpc     mpc8xx      tqm8xx              tqc
TQM850M                      powerpc     mpc8xx      tqm8xx              tqc
TQM855L                      powerpc     mpc8xx      tqm8xx              tqc
TQM855M                      powerpc     mpc8xx      tqm8xx              tqc
TQM860L                      powerpc     mpc8xx      tqm8xx              tqc
TQM860M                      powerpc     mpc8xx      tqm8xx              tqc
TQM862L                      powerpc     mpc8xx      tqm8xx              tqc
TQM862M                      powerpc     mpc8xx      tqm8xx              tqc
TQM866M                      powerpc     mpc8xx      tqm8xx              tqc
TQM885D                      powerpc     mpc8xx      tqm8xx              tqc
TTTech                       powerpc     mpc8xx      tqm8xx              tqc            -           TQM823L:LCD,SHARP_LQ104V7DS01
virtlab2                     powerpc     mpc8xx      tqm8xx              tqc
wtk                          powerpc     mpc8xx      tqm8xx              tqc            -           TQM823L:LCD,SHARP_LQ065T9DR51U
csb272                       powerpc     ppc4xx
csb472                       powerpc     ppc4xx
G2000                        powerpc     ppc4xx      g2000
JSE                          powerpc     ppc4xx      jse
korat                        powerpc     ppc4xx
korat_perm                   powerpc     ppc4xx      korat               -              -           korat:KORAT_PERMANENT
lwmon5                       powerpc     ppc4xx
pcs440ep                     powerpc     ppc4xx
quad100hd                    powerpc     ppc4xx
sbc405                       powerpc     ppc4xx
sc3                          powerpc     ppc4xx
t3corp                       powerpc     ppc4xx
W7OLMC                       powerpc     ppc4xx      w7o
W7OLMG                       powerpc     ppc4xx      w7o
zeus                         powerpc     ppc4xx
acadia                       powerpc     ppc4xx      -                   amcc
acadia_nand                  powerpc     ppc4xx      acadia              amcc           -           acadia:NAND_U_BOOT,SYS_TEXT_BASE=0x01000000
arches                       powerpc     ppc4xx      canyonlands         amcc           -           canyonlands:ARCHES
bamboo                       powerpc     ppc4xx      -                   amcc
bamboo_nand                  powerpc     ppc4xx      bamboo              amcc           -           bamboo:NAND_U_BOOT,SYS_TEXT_BASE=0x01000000
bluestone                    powerpc     ppc4xx      -                   amcc
bubinga                      powerpc     ppc4xx      -                   amcc
canyonlands                  powerpc     ppc4xx      canyonlands         amcc           -           canyonlands:CANYONLANDS
canyonlands_nand             powerpc     ppc4xx      canyonlands         amcc           -           canyonlands:CANYONLANDS,NAND_U_BOOT,SYS_TEXT_BASE=0x01000000
ebony                        powerpc     ppc4xx      -                   amcc
glacier                      powerpc     ppc4xx      canyonlands         amcc           -           canyonlands:GLACIER
glacier_nand                 powerpc     ppc4xx      canyonlands         amcc           -           canyonlands:GLACIER,NAND_U_BOOT,SYS_TEXT_BASE=0x01000000
haleakala                    powerpc     ppc4xx      kilauea             amcc           -           kilauea:HALEAKALA
haleakala_nand               powerpc     ppc4xx      kilauea             amcc           -           kilauea:NAND_U_BOOT,SYS_TEXT_BASE=0x01000000
katmai                       powerpc     ppc4xx      -                   amcc
kilauea                      powerpc     ppc4xx      kilauea             amcc           -           kilauea:KILAUEA
kilauea_nand                 powerpc     ppc4xx      kilauea             amcc           -           kilauea:NAND_U_BOOT,SYS_TEXT_BASE=0x01000000
luan                         powerpc     ppc4xx      -                   amcc
makalu                       powerpc     ppc4xx      -                   amcc
ocotea                       powerpc     ppc4xx      -                   amcc
rainier                      powerpc     ppc4xx      sequoia             amcc           -           sequoia:RAINIER
rainier_nand                 powerpc     ppc4xx      sequoia             amcc           -           sequoia:RAINIER,NAND_U_BOOT,SYS_TEXT_BASE=0x01000000
rainier_ramboot              powerpc     ppc4xx      sequoia             amcc           -           sequoia:RAINIER,SYS_RAMBOOT,SYS_TEXT_BASE=0x01000000,SYS_LDSCRIPT=board/amcc/sequoia/u-boot-ram.lds
redwood                      powerpc     ppc4xx      -                   amcc
sequoia                      powerpc     ppc4xx      sequoia             amcc           -           sequoia:SEQUOIA
sequoia_nand                 powerpc     ppc4xx      sequoia             amcc           -           sequoia:SEQUOIA,NAND_U_BOOT,SYS_TEXT_BASE=0x01000000
sequoia_ramboot              powerpc     ppc4xx      sequoia             amcc           -           sequoia:SEQUOIA,SYS_RAMBOOT,SYS_TEXT_BASE=0x01000000,SYS_LDSCRIPT=board/amcc/sequoia/u-boot-ram.lds
sycamore                     powerpc     ppc4xx      walnut              amcc           -           walnut
taihu                        powerpc     ppc4xx      -                   amcc
taishan                      powerpc     ppc4xx      -                   amcc
walnut                       powerpc     ppc4xx      walnut              amcc
yellowstone                  powerpc     ppc4xx      yosemite            amcc           -           yosemite:YELLOWSTONE
yosemite                     powerpc     ppc4xx      yosemite            amcc           -           yosemite:YOSEMITE
yucca                        powerpc     ppc4xx      -                   amcc
fx12mm                       powerpc     ppc4xx      fx12mm              avnet          -           fx12mm:SYS_TEXT_BASE=0x04000000,RESET_VECTOR_ADDRESS=0x04100000,INIT_TLB=board/xilinx/ppc405-generic/init.o
fx12mm_flash                 powerpc     ppc4xx      fx12mm              avnet          -           fx12mm:SYS_TEXT_BASE=0xF7F60000,RESET_VECTOR_ADDRESS=0xF7FFFFFC,INIT_TLB=board/xilinx/ppc405-generic/init.o
v5fx30teval                  powerpc     ppc4xx      v5fx30teval         avnet          -           v5fx30teval:SYS_TEXT_BASE=0x04000000,RESET_VECTOR_ADDRESS=0x04100000,BOOT_FROM_XMD=1,INIT_TLB=board/xilinx/ppc440-generic/init.o
v5fx30teval_flash            powerpc     ppc4xx      v5fx30teval         avnet          -           v5fx30teval:SYS_TEXT_BASE=0xF7F60000,RESET_VECTOR_ADDRESS=0xF7FFFFFC,INIT_TLB=board/xilinx/ppc440-generic/init.o
CRAYL1                       powerpc     ppc4xx      L1                  cray
CATcenter                    powerpc     ppc4xx      PPChameleonEVB      dave           -           CATcenter:PPCHAMELEON_MODULE_MODEL=1
CATcenter_25                 powerpc     ppc4xx      PPChameleonEVB      dave           -           CATcenter:PPCHAMELEON_MODULE_MODEL=1,PPCHAMELEON_CLK_25
CATcenter_33                 powerpc     ppc4xx      PPChameleonEVB      dave           -           CATcenter:PPCHAMELEON_MODULE_MODEL=1,PPCHAMELEON_CLK_33
PPChameleonEVB               powerpc     ppc4xx      PPChameleonEVB      dave
PPChameleonEVB_BA_25         powerpc     ppc4xx      PPChameleonEVB      dave           -           PPChameleonEVB:PPCHAMELEON_MODULE_MODEL=0,PPCHAMELEON_CLK_25
PPChameleonEVB_BA_33         powerpc     ppc4xx      PPChameleonEVB      dave           -           PPChameleonEVB:PPCHAMELEON_MODULE_MODEL=0,PPCHAMELEON_CLK_33
PPChameleonEVB_HI_25         powerpc     ppc4xx      PPChameleonEVB      dave           -           PPChameleonEVB:PPCHAMELEON_MODULE_MODEL=2,PPCHAMELEON_CLK_25
PPChameleonEVB_HI_33         powerpc     ppc4xx      PPChameleonEVB      dave           -           PPChameleonEVB:PPCHAMELEON_MODULE_MODEL=2,PPCHAMELEON_CLK_33
PPChameleonEVB_ME_25         powerpc     ppc4xx      PPChameleonEVB      dave           -           PPChameleonEVB:PPCHAMELEON_MODULE_MODEL=1,PPCHAMELEON_CLK_25
PPChameleonEVB_ME_33         powerpc     ppc4xx      PPChameleonEVB      dave           -           PPChameleonEVB:PPCHAMELEON_MODULE_MODEL=1,PPCHAMELEON_CLK_33
APC405                       powerpc     ppc4xx      apc405              esd
AR405                        powerpc     ppc4xx      ar405               esd
ASH405                       powerpc     ppc4xx      ash405              esd
CANBT                        powerpc     ppc4xx      canbt               esd
CMS700                       powerpc     ppc4xx      cms700              esd
CPCI2DP                      powerpc     ppc4xx      cpci2dp             esd
CPCI405                      powerpc     ppc4xx      cpci405             esd
CPCI4052                     powerpc     ppc4xx      cpci405             esd
CPCI405AB                    powerpc     ppc4xx      cpci405             esd
CPCI405DT                    powerpc     ppc4xx      cpci405             esd
CPCIISER4                    powerpc     ppc4xx      cpciiser4           esd
DP405                        powerpc     ppc4xx      dp405               esd
DU405                        powerpc     ppc4xx      du405               esd
DU440                        powerpc     ppc4xx      du440               esd
HH405                        powerpc     ppc4xx      hh405               esd
HUB405                       powerpc     ppc4xx      hub405              esd
OCRTC                        powerpc     ppc4xx      ocrtc               esd
PCI405                       powerpc     ppc4xx      pci405              esd
PLU405                       powerpc     ppc4xx      plu405              esd
PMC405                       powerpc     ppc4xx      pmc405              esd
PMC405DE                     powerpc     ppc4xx      pmc405de            esd
PMC440                       powerpc     ppc4xx      pmc440              esd
VOH405                       powerpc     ppc4xx      voh405              esd
VOM405                       powerpc     ppc4xx      vom405              esd
WUH405                       powerpc     ppc4xx      wuh405              esd
devconcenter                 powerpc     ppc4xx      intip               gdsys          -           intip:DEVCONCENTER
dlvision                     powerpc     ppc4xx      -                   gdsys
dlvision-10g                 powerpc     ppc4xx      405ep               gdsys
gdppc440etx                  powerpc     ppc4xx      -                   gdsys
intip                        powerpc     ppc4xx      intip               gdsys          -           intip:INTIB
io                           powerpc     ppc4xx      405ep               gdsys
io64                         powerpc     ppc4xx      405ex               gdsys
iocon                        powerpc     ppc4xx      405ep               gdsys
neo                          powerpc     ppc4xx      405ep               gdsys
icon                         powerpc     ppc4xx      -                   mosaixtech
MIP405                       powerpc     ppc4xx      mip405              mpl
MIP405T                      powerpc     ppc4xx      mip405              mpl            -           MIP405:MIP405T
PIP405                       powerpc     ppc4xx      pip405              mpl
alpr                         powerpc     ppc4xx      -                   prodrive
p3p440                       powerpc     ppc4xx      -                   prodrive
KAREF                        powerpc     ppc4xx      karef               sandburst
METROBOX                     powerpc     ppc4xx      metrobox            sandburst
xpedite1000                  powerpc     ppc4xx      -                   xes
ml507                        powerpc     ppc4xx      ml507               xilinx         -           ml507:SYS_TEXT_BASE=0x04000000,RESET_VECTOR_ADDRESS=0x04100000,BOOT_FROM_XMD=1,INIT_TLB=board/xilinx/ppc440-generic/init.o
ml507_flash                  powerpc     ppc4xx      ml507               xilinx         -           ml507:SYS_TEXT_BASE=0xF7F60000,RESET_VECTOR_ADDRESS=0xF7FFFFFC,INIT_TLB=board/xilinx/ppc440-generic/init.o
xilinx-ppc405-generic        powerpc     ppc4xx      ppc405-generic      xilinx         -           xilinx-ppc405-generic:SYS_TEXT_BASE=0x04000000,RESET_VECTOR_ADDRESS=0x04100000
xilinx-ppc405-generic_flash  powerpc     ppc4xx      ppc405-generic      xilinx         -           xilinx-ppc405-generic:SYS_TEXT_BASE=0xF7F60000,RESET_VECTOR_ADDRESS=0xF7FFFFFC
xilinx-ppc440-generic        powerpc     ppc4xx      ppc440-generic      xilinx         -           xilinx-ppc440-generic:SYS_TEXT_BASE=0x04000000,RESET_VECTOR_ADDRESS=0x04100000,BOOT_FROM_XMD=1
xilinx-ppc440-generic_flash  powerpc     ppc4xx      ppc440-generic      xilinx         -           xilinx-ppc440-generic:SYS_TEXT_BASE=0xF7F60000,RESET_VECTOR_ADDRESS=0xF7FFFFFC
sandbox                      sandbox     sandbox     sandbox             sandbox        -
rsk7203                      sh          sh2         rsk7203             renesas        -
rsk7264                      sh          sh2         rsk7264             renesas        -
rsk7269                      sh          sh2         rsk7269             renesas        -
mpr2                         sh          sh3         mpr2                -              -
ms7720se                     sh          sh3         ms7720se            -              -
shmin                        sh          sh3         shmin               -              -
espt                         sh          sh4         espt                -              -
ms7722se                     sh          sh4         ms7722se            -              -
ms7750se                     sh          sh4         ms7750se            -              -
ap325rxa                     sh          sh4         ap325rxa            renesas        -
ecovec                       sh          sh4         ecovec              renesas        -
MigoR                        sh          sh4         MigoR               renesas        -
r2dplus                      sh          sh4         r2dplus             renesas        -
r7780mp                      sh          sh4         r7780mp             renesas        -
sh7752evb                    sh          sh4         sh7752evb           renesas        -
sh7757lcr                    sh          sh4         sh7757lcr           renesas        -
sh7763rdp                    sh          sh4         sh7763rdp           renesas        -
sh7785lcr                    sh          sh4         sh7785lcr           renesas        -
sh7785lcr_32bit              sh          sh4         sh7785lcr           renesas        -           sh7785lcr:SH_32BIT=1
r0p7734                      sh          sh4         r0p7734             renesas        -
ap_sh4a_4a                   sh          sh4         ap_sh4a_4a          alphaproject   -
grsim_leon2                  sparc       leon2       -                   gaisler
gr_cpci_ax2000               sparc       leon3       -                   gaisler
gr_ep2s60                    sparc       leon3       -                   gaisler
grsim                        sparc       leon3       -                   gaisler
gr_xc3s_1500                 sparc       leon3       -                   gaisler
coreboot-x86                 x86         x86        coreboot            chromebook-x86 coreboot    coreboot:SYS_TEXT_BASE=0x01110000
eNET                         x86         x86        eNET                -              sc520       eNET:SYS_TEXT_BASE=0x38040000
eNET_SRAM                    x86         x86        eNET                -              sc520       eNET:SYS_TEXT_BASE=0x19000000
# Target                     ARCH        CPU         Board name          Vendor	        SoC         Options
########################################################################################################################<|MERGE_RESOLUTION|>--- conflicted
+++ resolved
@@ -230,17 +230,6 @@
 integratorap_cm946es         arm         arm946es    integrator          armltd         -               integratorap:CM946ES
 integratorcp_cm946es         arm         arm946es    integrator          armltd         -               integratorcp:CM946ES
 ca9x4_ct_vxp                 arm         armv7       vexpress            armltd
-<<<<<<< HEAD
-am335x_evm                   arm         armv7       am335x              ti             am33xx      am335x_evm:SERIAL1,CONS_INDEX=1
-am335x_evm_uart1             arm         armv7       am335x              ti             am33xx      am335x_evm:SERIAL2,CONS_INDEX=2
-am335x_evm_uart2             arm         armv7       am335x              ti             am33xx      am335x_evm:SERIAL3,CONS_INDEX=3
-am335x_evm_uart3             arm         armv7       am335x              ti             am33xx      am335x_evm:SERIAL4,CONS_INDEX=4
-am335x_evm_uart4             arm         armv7       am335x              ti             am33xx      am335x_evm:SERIAL5,CONS_INDEX=5
-am335x_evm_uart5             arm         armv7       am335x              ti             am33xx      am335x_evm:SERIAL6,CONS_INDEX=6
-=======
-am335x_evm                   arm         armv7       am335x              ti             am33xx
-am335x_evm_tpm		     arm	 armv7	     am335x		 ti		am33xx		am335x_evm:ATMEL_TPM
->>>>>>> c3e21abf
 highbank                     arm         armv7       highbank            -              highbank
 mx51_efikamx                 arm         armv7       mx51_efikamx        genesi         mx5		mx51_efikamx:MACH_TYPE=MACH_TYPE_MX51_EFIKAMX,IMX_CONFIG=board/genesi/mx51_efikamx/imximage_mx.cfg
 mx51_efikasb                 arm         armv7       mx51_efikamx        genesi         mx5		mx51_efikamx:MACH_TYPE=MACH_TYPE_MX51_EFIKASB,IMX_CONFIG=board/genesi/mx51_efikamx/imximage_sb.cfg
