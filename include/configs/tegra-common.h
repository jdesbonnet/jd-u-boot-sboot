--- conflicted
+++ resolved
@@ -167,11 +167,8 @@
 #define CONFIG_SPL_SERIAL_SUPPORT
 #define CONFIG_SPL_GPIO_SUPPORT
 
-<<<<<<< HEAD
 #define CONFIG_SYS_GENERIC_BOARD
-=======
 /* Misc utility code */
 #define CONFIG_BOUNCE_BUFFER
->>>>>>> b27673cc
 
 #endif /* _TEGRA_COMMON_H_ */